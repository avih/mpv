/*
 * Cocoa OpenGL Backend
 *
 * This file is part of mplayer2.
 *
 * mplayer2 is free software; you can redistribute it and/or modify
 * it under the terms of the GNU General Public License as published by
 * the Free Software Foundation; either version 2 of the License, or
 * (at your option) any later version.
 *
 * mplayer2 is distributed in the hope that it will be useful,
 * but WITHOUT ANY WARRANTY; without even the implied warranty of
 * MERCHANTABILITY or FITNESS FOR A PARTICULAR PURPOSE.  See the
 * GNU General Public License for more details.
 *
 * You should have received a copy of the GNU General Public License along
 * with mplayer2.  If not, see <http://www.gnu.org/licenses/>.
 */

#import <Cocoa/Cocoa.h>
#import <CoreServices/CoreServices.h> // for CGDisplayHideCursor
#import <IOKit/pwr_mgt/IOPMLib.h>
#include <dlfcn.h>
#include <libavutil/common.h>

#include "cocoa_common.h"

#include "config.h"

#include "core/options.h"
#include "vo.h"
#include "aspect.h"

#include "core/mp_fifo.h"
#include "talloc.h"

#include "core/input/input.h"
#include "core/input/keycodes.h"
#include "osx_common.h"
#include "core/mp_msg.h"

#include "osdep/macosx_application.h"

#ifndef NSOpenGLPFAOpenGLProfile
#define NSOpenGLPFAOpenGLProfile 99
#endif

#ifndef NSOpenGLProfileVersionLegacy
#define NSOpenGLProfileVersionLegacy 0x1000
#endif

#ifndef NSOpenGLProfileVersion3_2Core
#define NSOpenGLProfileVersion3_2Core 0x3200
#endif

#define NSLeftAlternateKeyMask  (0x000020 | NSAlternateKeyMask)
#define NSRightAlternateKeyMask (0x000040 | NSAlternateKeyMask)

static bool LeftAltPressed(NSEvent *event)
{
    return ([event modifierFlags] & NSLeftAlternateKeyMask) ==
            NSLeftAlternateKeyMask;
}

static bool RightAltPressed(NSEvent *event)
{
    return ([event modifierFlags] & NSRightAlternateKeyMask) ==
            NSRightAlternateKeyMask;
}

// add methods not available on OSX versions prior to 10.7
#ifndef MAC_OS_X_VERSION_10_7
@interface NSView (IntroducedInLion)
- (NSRect)convertRectToBacking:(NSRect)aRect;
- (void)setWantsBestResolutionOpenGLSurface:(BOOL)aBool;
@end
@interface NSEvent (IntroducedInLion)
- (BOOL)hasPreciseScrollingDeltas;
@end
#endif

// add power management assertion not available on OSX versions prior to 10.7
#ifndef kIOPMAssertionTypePreventUserIdleDisplaySleep
#define kIOPMAssertionTypePreventUserIdleDisplaySleep \
    CFSTR("PreventUserIdleDisplaySleep")
#endif

@interface GLMPlayerWindow : NSWindow <NSWindowDelegate>
- (BOOL)canBecomeKeyWindow;
- (BOOL)canBecomeMainWindow;
- (void)fullscreen;
- (void)mouseEvent:(NSEvent *)theEvent;
- (void)mulSize:(float)multiplier;
- (int)titleHeight;
- (NSRect)clipFrame:(NSRect)frame withContentAspect:(NSSize) aspect;
- (void)setContentSize:(NSSize)newSize keepCentered:(BOOL)keepCentered;
@property(nonatomic, assign) struct vo *videoOutput;
@end

@interface GLMPlayerOpenGLView : NSView
@end

struct vo_cocoa_input_queue {
    NSMutableArray *fifo;
};

static int vo_cocoa_input_queue_free(void *ptr)
{
    struct vo_cocoa_input_queue *iq = ptr;
    [iq->fifo release];
    return 0;
}

static struct vo_cocoa_input_queue *vo_cocoa_input_queue_init(void *talloc_ctx)
{
    struct vo_cocoa_input_queue *iq = talloc_ptrtype(talloc_ctx, iq);
    *iq = (struct vo_cocoa_input_queue) {
        .fifo  = [[NSMutableArray alloc] init],
    };
    talloc_set_destructor(iq, vo_cocoa_input_queue_free);
    return iq;
}

static void cocoa_async_put_key(struct vo_cocoa_input_queue *iq, int key)
{
    @synchronized (iq->fifo) {
        [iq->fifo addObject:[NSNumber numberWithInt:key]];
    }
}

static int cocoa_sync_get_key(struct vo_cocoa_input_queue *iq)
{
    int r = -1;

    @synchronized (iq->fifo) {
        if ([iq->fifo count] > 0) {
            r = [[iq->fifo objectAtIndex:0] intValue];
            [iq->fifo removeObjectAtIndex:0];
        }
    }

    return r;
}

struct vo_cocoa_state {
    GLMPlayerWindow *window;
    NSOpenGLContext *glContext;
    NSOpenGLPixelFormat *pixelFormat;

    NSSize current_video_size;
    NSSize previous_video_size;

    NSRect screen_frame;
    NSRect fsscreen_frame;
    NSScreen *screen_handle;

    NSInteger windowed_mask;
    NSInteger fullscreen_mask;

    NSRect windowed_frame;

    NSString *window_title;

    NSInteger window_level;

    struct aspect_data aspdat;

    int display_cursor;
    int cursor_timer;
    int vo_cursor_autohide_delay;

    bool did_resize;
    bool did_async_resize;
    bool out_fs_resize;

    IOPMAssertionID power_mgmt_assertion;

    CGFloat accumulated_scroll;

    NSRecursiveLock *lock;

    bool enable_resize_redraw;
    void (*resize_redraw)(struct vo *vo, int w, int h);

    struct vo_cocoa_input_queue *input_queue;
};

static struct vo_cocoa_state *vo_cocoa_init_state(struct vo *vo)
{
    struct vo_cocoa_state *s = talloc_ptrtype(vo, s);
    *s = (struct vo_cocoa_state){
        .did_resize = NO,
        .did_async_resize = NO,
        .current_video_size = {0,0},
        .previous_video_size = {0,0},
        .windowed_mask = NSTitledWindowMask|NSClosableWindowMask|
            NSMiniaturizableWindowMask|NSResizableWindowMask,
        .fullscreen_mask = NSBorderlessWindowMask,
        .windowed_frame = {{0,0},{0,0}},
        .out_fs_resize = NO,
        .display_cursor = 1,
        .vo_cursor_autohide_delay = vo->opts->cursor_autohide_delay,
        .power_mgmt_assertion = kIOPMNullAssertionID,
        .accumulated_scroll = 0,
        .lock = [[NSRecursiveLock alloc] init],
        .input_queue = vo_cocoa_input_queue_init(s),
        .enable_resize_redraw = NO,
    };
    if (!vo->opts->border) s->windowed_mask = NSBorderlessWindowMask;

    return s;
}

static bool supports_hidpi(NSView *view)
{
    SEL hdpi_selector = @selector(setWantsBestResolutionOpenGLSurface:);
    return is_osx_version_at_least(10, 7, 0) && view &&
           [view respondsToSelector:hdpi_selector];
}

static NSRect to_pixels(struct vo *vo, NSRect frame)
{
    struct vo_cocoa_state *s = vo->cocoa;
    NSView *view = [s->window contentView];

    if (supports_hidpi(view)) {
        return [view convertRectToBacking: frame];
    } else {
        return frame;
    }
}

void *vo_cocoa_glgetaddr(const char *s)
{
    void *ret = NULL;
    void *handle = dlopen(
        "/System/Library/Frameworks/OpenGL.framework/OpenGL",
        RTLD_LAZY | RTLD_LOCAL);
    if (!handle)
        return NULL;
    ret = dlsym(handle, s);
    dlclose(handle);
    return ret;
}

static void enable_power_management(struct vo *vo)
{
    struct vo_cocoa_state *s = vo->cocoa;
    if (!s->power_mgmt_assertion) return;
    IOPMAssertionRelease(s->power_mgmt_assertion);
    s->power_mgmt_assertion = kIOPMNullAssertionID;
}

static void disable_power_management(struct vo *vo)
{
    struct vo_cocoa_state *s = vo->cocoa;
    if (s->power_mgmt_assertion) return;

    CFStringRef assertion_type = kIOPMAssertionTypeNoDisplaySleep;
    if (is_osx_version_at_least(10, 7, 0))
        assertion_type = kIOPMAssertionTypePreventUserIdleDisplaySleep;

    IOPMAssertionCreateWithName(assertion_type, kIOPMAssertionLevelOn,
        CFSTR("io.mpv.power_management"), &s->power_mgmt_assertion);
}

int vo_cocoa_init(struct vo *vo)
{
    vo->cocoa = vo_cocoa_init_state(vo);
    vo->wakeup_period = 0.02;
    disable_power_management(vo);

    return 1;
}

void vo_cocoa_uninit(struct vo *vo)
{
    dispatch_sync(dispatch_get_main_queue(), ^{
        struct vo_cocoa_state *s = vo->cocoa;
        CGDisplayShowCursor(kCGDirectMainDisplay);
        enable_power_management(vo);
        [NSApp setPresentationOptions:NSApplicationPresentationDefault];

        [s->window release];
        s->window = nil;
        [s->glContext release];
        s->glContext = nil;
    });
}

void vo_cocoa_pause(struct vo *vo)
{
    enable_power_management(vo);
}

void vo_cocoa_resume(struct vo *vo)
{
    disable_power_management(vo);
}

void vo_cocoa_register_resize_callback(struct vo *vo,
                                       void (*cb)(struct vo *vo, int w, int h))
{
    struct vo_cocoa_state *s = vo->cocoa;
    s->resize_redraw = cb;
}

static int current_screen_has_dock_or_menubar(struct vo *vo)
{
    struct vo_cocoa_state *s = vo->cocoa;
    NSRect f  = s->screen_frame;
    NSRect vf = [s->screen_handle visibleFrame];
    return f.size.height > vf.size.height || f.size.width > vf.size.width;
}

static int get_screen_handle(int identifier, NSWindow *window, NSScreen **screen) {
    NSArray *screens  = [NSScreen screens];
    int n_of_displays = [screens count];

    if (identifier >= n_of_displays) { // check if the identifier is out of bounds
        mp_msg(MSGT_VO, MSGL_INFO, "[cocoa] Screen ID %d does not exist, "
            "falling back to main device\n", identifier);
        identifier = -1;
    }

    if (identifier < 0) {
        // default behaviour gets either the window screen or the main screen
        // if window is not available
        if (! (*screen = [window screen]) )
            *screen = [screens objectAtIndex:0];
        return 0;
    } else {
        *screen = [screens objectAtIndex:(identifier)];
        return 1;
    }
}

static void update_screen_info(struct vo *vo)
{
    struct vo_cocoa_state *s = vo->cocoa;
    struct mp_vo_opts *opts = vo->opts;
    NSScreen *ws, *fss;

    get_screen_handle(opts->screen_id, s->window, &ws);
    s->screen_frame = [ws frame];

    get_screen_handle(opts->fsscreen_id, s->window, &fss);
    s->fsscreen_frame = [fss frame];
}

void vo_cocoa_update_xinerama_info(struct vo *vo)
{
    struct vo_cocoa_state *s = vo->cocoa;
    struct mp_vo_opts *opts = vo->opts;

    update_screen_info(vo);
    aspect_save_screenres(vo, s->screen_frame.size.width,
                              s->screen_frame.size.height);
    opts->screenwidth = s->screen_frame.size.width;
    opts->screenheight = s->screen_frame.size.height;
    vo->xinerama_x = s->screen_frame.origin.x;
    vo->xinerama_y = s->screen_frame.origin.y;
}

static void resize_window(struct vo *vo)
{
    struct vo_cocoa_state *s = vo->cocoa;
    NSView *view = [s->window contentView];
    NSRect frame = to_pixels(vo, [view frame]);
    vo->dwidth  = frame.size.width;
    vo->dheight = frame.size.height;
    [s->glContext update];
}

static void vo_set_level(struct vo *vo, int ontop)
{
    struct vo_cocoa_state *s = vo->cocoa;
    if (ontop) {
        s->window_level = NSNormalWindowLevel + 1;
    } else {
        s->window_level = NSNormalWindowLevel;
    }

    [s->window setLevel:s->window_level];
}

void vo_cocoa_ontop(struct vo *vo)
{
    struct mp_vo_opts *opts = vo->opts;
    opts->ontop = !opts->ontop;
    vo_set_level(vo, opts->ontop);
}

static void update_state_sizes(struct vo_cocoa_state *s,
                               uint32_t d_width, uint32_t d_height)
{
    if (s->current_video_size.width > 0 || s->current_video_size.height > 0)
        s->previous_video_size = s->current_video_size;
    s->current_video_size = NSMakeSize(d_width, d_height);
}

static int create_window(struct vo *vo, uint32_t d_width, uint32_t d_height,
                         uint32_t flags, int gl3profile)
{
    struct vo_cocoa_state *s = vo->cocoa;
    const NSRect window_rect = NSMakeRect(vo->xinerama_x, vo->xinerama_y,
                                          d_width, d_height);
    const NSRect glview_rect = NSMakeRect(0, 0, 100, 100);

    s->window =
        [[GLMPlayerWindow alloc] initWithContentRect:window_rect
                                           styleMask:s->windowed_mask
                                             backing:NSBackingStoreBuffered
                                               defer:NO];

    GLMPlayerOpenGLView *glView =
        [[GLMPlayerOpenGLView alloc] initWithFrame:glview_rect];

    // check for HiDPI support and enable it (available on 10.7 +)
    if (supports_hidpi(glView))
        [glView setWantsBestResolutionOpenGLSurface:YES];

    int i = 0;
    NSOpenGLPixelFormatAttribute attr[32];
    if (is_osx_version_at_least(10, 7, 0)) {
      attr[i++] = NSOpenGLPFAOpenGLProfile;
      if (gl3profile) {
          attr[i++] = NSOpenGLProfileVersion3_2Core;
      } else {
          attr[i++] = NSOpenGLProfileVersionLegacy;
      }
    }
    attr[i++] = NSOpenGLPFADoubleBuffer; // double buffered
    attr[i] = (NSOpenGLPixelFormatAttribute)0;

    s->pixelFormat =
        [[[NSOpenGLPixelFormat alloc] initWithAttributes:attr] autorelease];
    if (!s->pixelFormat) {
        mp_msg(MSGT_VO, MSGL_ERR,
            "[cocoa] Invalid pixel format attribute "
            "(GL3 not supported?)\n");
        return -1;
    }
    s->glContext =
        [[NSOpenGLContext alloc] initWithFormat:s->pixelFormat
                                   shareContext:nil];

    cocoa_register_menu_item_action(MPM_H_SIZE,   @selector(halfSize));
    cocoa_register_menu_item_action(MPM_N_SIZE,   @selector(normalSize));
    cocoa_register_menu_item_action(MPM_D_SIZE,   @selector(doubleSize));
    cocoa_register_menu_item_action(MPM_MINIMIZE, @selector(performMiniaturize:));
    cocoa_register_menu_item_action(MPM_ZOOM,     @selector(performZoom:));

    [s->window setRestorable:NO];
    [s->window setContentView:glView];
    [glView release];
    [s->window setAcceptsMouseMovedEvents:YES];
    [s->glContext setView:glView];
    s->window.videoOutput = vo;

    [s->window setDelegate:s->window];
    [s->window makeMainWindow];

    [s->window setContentSize:s->current_video_size keepCentered:YES];
    [s->window setContentAspectRatio:s->current_video_size];

    return 0;
}

static void update_window(struct vo *vo)
{
    struct vo_cocoa_state *s = vo->cocoa;

    if (s->current_video_size.width  != s->previous_video_size.width ||
        s->current_video_size.height != s->previous_video_size.height) {
        if (vo->opts->fs) {
            // we will resize as soon as we get out of fullscreen
            s->out_fs_resize = YES;
        } else {
            // only if we are not in fullscreen and the video size did
            // change we resize the window and set a new aspect ratio
            [s->window setContentSize:s->current_video_size
                         keepCentered:YES];
            [s->window setContentAspectRatio:s->current_video_size];
        }
    }
}

static void resize_redraw(struct vo *vo, int width, int height)
{
    struct vo_cocoa_state *s = vo->cocoa;
    if (s->resize_redraw) {
        vo_cocoa_set_current_context(vo, true);
        [s->glContext update];
        s->resize_redraw(vo, width, height);
        [s->glContext flushBuffer];
        s->did_async_resize = YES;
        vo_cocoa_set_current_context(vo, false);
    }
}

int vo_cocoa_config_window(struct vo *vo, uint32_t d_width,
                           uint32_t d_height, uint32_t flags,
                           int gl3profile)
{
    struct vo_cocoa_state *s = vo->cocoa;
    struct mp_vo_opts *opts = vo->opts;
    __block int rv = 0;
    s->enable_resize_redraw = NO;

    dispatch_sync(dispatch_get_main_queue(), ^{
        if (vo->config_count > 0) {
            NSPoint origin = [s->window frame].origin;
            vo->dx = origin.x;
            vo->dy = origin.y;
        }

        s->aspdat = vo->aspdat;
        update_state_sizes(s, d_width, d_height);

        if (!(s->window || s->glContext)) {
            if (create_window(vo, d_width, d_height, flags, gl3profile) < 0)
                rv = -1;
        } else {
            update_window(vo);
        }

        [s->window setFrameOrigin:NSMakePoint(vo->dx, vo->dy)];

        if (flags & VOFLAG_HIDDEN) {
            [s->window orderOut:nil];
        } else {
            [s->window makeKeyAndOrderFront:nil];
            [NSApp activateIgnoringOtherApps:YES];
        }

        if (flags & VOFLAG_FULLSCREEN && !vo->opts->fs)
            vo_cocoa_fullscreen(vo);

        vo_set_level(vo, opts->ontop);

        resize_window(vo);

        if (s->window_title)
            [s->window_title release];

        s->window_title =
            [[NSString alloc] initWithUTF8String:vo_get_window_title(vo)];
        [s->window setTitle: s->window_title];

        if (opts->native_fs) {
            [s->window setCollectionBehavior:NSWindowCollectionBehaviorFullScreenPrimary];
            [NSApp setPresentationOptions:NSFullScreenWindowMask];
        }
    });

    [vo->cocoa->glContext makeCurrentContext];
    s->enable_resize_redraw = YES;

    return rv;
}

static bool resize_callback_registered(struct vo *vo)
{
    struct vo_cocoa_state *s = vo->cocoa;
    return s->enable_resize_redraw && !!s->resize_redraw;
}

void vo_cocoa_set_current_context(struct vo *vo, bool current)
{
    struct vo_cocoa_state *s = vo->cocoa;
    if (current) {
        [s->lock lock];
        [s->glContext makeCurrentContext];
    } else {
        [NSOpenGLContext clearCurrentContext];
        [s->lock unlock];
    }
}

void vo_cocoa_swap_buffers(struct vo *vo)
{
    struct vo_cocoa_state *s = vo->cocoa;
    if (s->did_async_resize && resize_callback_registered(vo)) {
        // when in live resize the GL view asynchronously updates itself from
        // it's drawRect: implementation and calls flushBuffer. This means the
        // backbuffer is probably in an inconsistent state, so we skip one
        // flushBuffer call here on the playloop thread.
        s->did_async_resize = NO;
    } else {
        [s->glContext flushBuffer];
    }
}

static void vo_cocoa_display_cursor(struct vo *vo, int requested_state)
{
    struct vo_cocoa_state *s = vo->cocoa;
    if (requested_state) {
        if (!vo->opts->fs || s->vo_cursor_autohide_delay > -2) {
            s->display_cursor = requested_state;
            CGDisplayShowCursor(kCGDirectMainDisplay);
        }
    } else {
        if (s->vo_cursor_autohide_delay != -1) {
            s->display_cursor = requested_state;
            CGDisplayHideCursor(kCGDirectMainDisplay);
        }
    }
}

int vo_cocoa_check_events(struct vo *vo)
{
    struct vo_cocoa_state *s = vo->cocoa;

    int ms_time = (int) ([[NSProcessInfo processInfo] systemUptime] * 1000);

    // automatically hide mouse cursor
    if (vo->opts->fs && s->display_cursor &&
        (ms_time - s->cursor_timer >= s->vo_cursor_autohide_delay)) {
        vo_cocoa_display_cursor(vo, 0);
        s->cursor_timer = ms_time;
    }

    int key = cocoa_sync_get_key(s->input_queue);
    if (key >= 0) mplayer_put_key(vo->key_fifo, key);

    if (s->did_resize) {
        s->did_resize = NO;
        resize_window(vo);
        return VO_EVENT_RESIZE;
    }

    return 0;
}

void vo_cocoa_fullscreen(struct vo *vo)
{
    // This is the secondary thread, unlock since we are going to invoke a
    // method synchronously on the GUI thread using Cocoa.
    vo_cocoa_set_current_context(vo, false);

    struct vo_cocoa_state *s = vo->cocoa;
    [s->window performSelectorOnMainThread:@selector(fullscreen)
                                withObject:nil
                             waitUntilDone:YES];

    // Now lock again!
    vo_cocoa_set_current_context(vo, true);
}

int vo_cocoa_swap_interval(int enabled)
{
    [[NSOpenGLContext currentContext] setValues:&enabled
                                   forParameter:NSOpenGLCPSwapInterval];
    return 0;
}

void *vo_cocoa_cgl_context(struct vo *vo)
{
    struct vo_cocoa_state *s = vo->cocoa;
    return [s->glContext CGLContextObj];
}

void *vo_cocoa_cgl_pixel_format(struct vo *vo)
{
    return CGLGetPixelFormat(vo_cocoa_cgl_context(vo));
}

int vo_cocoa_cgl_color_size(struct vo *vo)
{
    GLint value;
    CGLDescribePixelFormat(vo_cocoa_cgl_pixel_format(vo), 0,
                           kCGLPFAColorSize, &value);
    switch (value) {
        case 32:
        case 24:
            return 8;
        case 16:
            return 5;
    }

    return 8;
}

@implementation GLMPlayerWindow
@synthesize videoOutput = _video_output;
- (void)windowDidResize:(NSNotification *) notification
{
    if (self.videoOutput) {
        struct vo_cocoa_state *s = self.videoOutput->cocoa;
        s->did_resize = YES;
    }
}
- (void)fullscreen
{
<<<<<<< HEAD
    struct vo_cocoa_state *s = _vo->cocoa;
    struct mp_vo_opts *opts = _vo->opts;
    if (!opts->fs) {
        update_screen_info(_vo);
        if (current_screen_has_dock_or_menubar(_vo))
            [NSApp setPresentationOptions:NSApplicationPresentationHideDock|
                NSApplicationPresentationHideMenuBar];
        s->windowed_frame = [self frame];
        [self setHasShadow:NO];
        [self setStyleMask:s->fullscreen_mask];
        [self setFrame:s->fsscreen_frame display:YES animate:NO];
        opts->fs = true;
        vo_cocoa_display_cursor(_vo, 0);
=======
    struct vo_cocoa_state *s = self.videoOutput->cocoa;
    struct mp_vo_opts *opts = self.videoOutput->opts;

    if (opts->native_fs) {
        if (!opts->fs) {
            [self setContentResizeIncrements:NSMakeSize(1, 1)];
        } else {
            [self setContentAspectRatio:s->current_video_size];
        }

        [self toggleFullScreen:nil];
>>>>>>> 279f4b59
    } else {
        if (!opts->fs) {
            update_screen_info(self.videoOutput);
            if (current_screen_has_dock_or_menubar(self.videoOutput))
                [NSApp setPresentationOptions:NSApplicationPresentationHideDock|
                    NSApplicationPresentationHideMenuBar];
            s->windowed_frame = [self frame];
            [self setHasShadow:NO];
            [self setStyleMask:s->fullscreen_mask];
            [self setFrame:s->fsscreen_frame display:YES animate:NO];
            [self setMovableByWindowBackground: NO];
        } else {
            [NSApp setPresentationOptions:NSApplicationPresentationDefault];
            [self setHasShadow:YES];
            [self setStyleMask:s->windowed_mask];
            [self setTitle:s->window_title];
            [self setFrame:s->windowed_frame display:YES animate:NO];
            if (s->out_fs_resize) {
                [self setContentSize:s->current_video_size keepCentered:YES];
                s->out_fs_resize = NO;
            }
            [self setContentAspectRatio:s->current_video_size];
            [self setMovableByWindowBackground: YES];
        }
    }

    if (!opts->fs) {
        opts->fs = VO_TRUE;
        vo_cocoa_display_cursor(self.videoOutput, 0);
    } else {
        opts->fs = false;
<<<<<<< HEAD
        vo_cocoa_display_cursor(_vo, 1);
=======
        vo_cocoa_display_cursor(self.videoOutput, 1);
>>>>>>> 279f4b59
    }

    resize_window(self.videoOutput);
}

- (BOOL)canBecomeMainWindow { return YES; }
- (BOOL)canBecomeKeyWindow { return YES; }
- (BOOL)acceptsFirstResponder { return YES; }
- (BOOL)becomeFirstResponder { return YES; }
- (BOOL)resignFirstResponder { return YES; }
- (BOOL)windowShouldClose:(id)sender
{
    struct vo_cocoa_state *s = self.videoOutput->cocoa;
    cocoa_async_put_key(s->input_queue, MP_KEY_CLOSE_WIN);
    // We have to wait for MPlayer to handle this,
    // otherwise we are in trouble if the
    // MP_KEY_CLOSE_WIN handler is disabled
    return NO;
}

<<<<<<< HEAD
- (void)handleQuitEvent:(NSAppleEventDescriptor*)e
         withReplyEvent:(NSAppleEventDescriptor*)r
{
    mplayer_put_key(_vo->key_fifo, MP_KEY_CLOSE_WIN);
=======
- (BOOL)isMovableByWindowBackground
{
    // this is only valid as a starting value. it will be rewritten in the
    // -fullscreen method.
    if (self.videoOutput) {
        return !self.videoOutput->opts->fs;
    } else {
        return NO;
    }
>>>>>>> 279f4b59
}

- (void)keyDown:(NSEvent *)theEvent
{
    struct vo_cocoa_state *s = self.videoOutput->cocoa;
    NSString *chars;

    if (RightAltPressed(theEvent))
        chars = [theEvent characters];
    else
        chars = [theEvent charactersIgnoringModifiers];

    int key = convert_key([theEvent keyCode], *[chars UTF8String]);

    if (key > -1) {
        if ([theEvent modifierFlags] & NSShiftKeyMask)
            key |= MP_KEY_MODIFIER_SHIFT;
        if ([theEvent modifierFlags] & NSControlKeyMask)
            key |= MP_KEY_MODIFIER_CTRL;
        if (LeftAltPressed(theEvent))
            key |= MP_KEY_MODIFIER_ALT;
        if ([theEvent modifierFlags] & NSCommandKeyMask)
            key |= MP_KEY_MODIFIER_META;

        cocoa_async_put_key(s->input_queue, key);
    }
}

- (void)mouseMoved: (NSEvent *) theEvent
{
<<<<<<< HEAD
    if (_vo->opts->fs)
        vo_cocoa_display_cursor(_vo, 1);

    NSView *view = self.contentView;
    NSPoint loc = [view convertPoint:[theEvent locationInWindow] fromView:nil];
    NSRect bounds = [view bounds];

    int x = loc.x;
    int y = - loc.y + bounds.size.height; // convert to x11-like coord system
    if (CGRectContainsPoint(bounds, NSMakePoint(x, y))) {
        vo_mouse_movement(_vo, x, y);
    }
=======
    if (self.videoOutput->opts->fs)
        vo_cocoa_display_cursor(self.videoOutput, 1);
>>>>>>> 279f4b59
}

- (void)mouseDragged:(NSEvent *)theEvent
{
    [self mouseEvent: theEvent];
    NSView *view = self.contentView;
    NSPoint loc = [view convertPoint:[theEvent locationInWindow] fromView:nil];
    NSRect bounds = [view bounds];

    int x = loc.x;
    int y = - loc.y + bounds.size.height; // convert to x11-like coord system
    if (CGRectContainsPoint(bounds, NSMakePoint(x, y))) {
        vo_mouse_movement(_vo, x, y);
    }
}

- (void)mouseDown:(NSEvent *)theEvent
{
    [self mouseEvent: theEvent];
}

- (void)mouseUp:(NSEvent *)theEvent
{
    [self mouseEvent: theEvent];
}

- (void)rightMouseDown:(NSEvent *)theEvent
{
    [self mouseEvent: theEvent];
}

- (void)rightMouseUp:(NSEvent *)theEvent
{
    [self mouseEvent: theEvent];
}

- (void)otherMouseDown:(NSEvent *)theEvent
{
    [self mouseEvent: theEvent];
}

- (void)otherMouseUp:(NSEvent *)theEvent
{
    [self mouseEvent: theEvent];
}

- (void)scrollWheel:(NSEvent *)theEvent
{
    struct vo_cocoa_state *s = self.videoOutput->cocoa;

    CGFloat delta;
    // Use the dimention with the most delta as the scrolling one
    if (FFABS([theEvent deltaY]) > FFABS([theEvent deltaX])) {
        delta = [theEvent deltaY];
    } else {
        delta = - [theEvent deltaX];
    }

    if (is_osx_version_at_least(10, 7, 0) &&
        [theEvent hasPreciseScrollingDeltas]) {
        s->accumulated_scroll += delta;
        static const CGFloat threshold = 10;
        while (s->accumulated_scroll >= threshold) {
            s->accumulated_scroll -= threshold;
            cocoa_async_put_key(s->input_queue, MP_MOUSE_BTN3);
        }
        while (s->accumulated_scroll <= -threshold) {
            s->accumulated_scroll += threshold;
            cocoa_async_put_key(s->input_queue, MP_MOUSE_BTN4);
        }
    } else {
        if (delta > 0)
            cocoa_async_put_key(s->input_queue, MP_MOUSE_BTN3);
        else
            cocoa_async_put_key(s->input_queue, MP_MOUSE_BTN4);
    }
}

- (void)mouseEvent:(NSEvent *)theEvent
{
    if ([theEvent buttonNumber] >= 0 && [theEvent buttonNumber] <= 9) {
        struct vo_cocoa_state *s = self.videoOutput->cocoa;
        int buttonNumber = [theEvent buttonNumber];
        // Fix to mplayer defined button order: left, middle, right
        if (buttonNumber == 1)  buttonNumber = 2;
        else if (buttonNumber == 2) buttonNumber = 1;
        switch ([theEvent type]) {
            case NSLeftMouseDown:
            case NSRightMouseDown:
            case NSOtherMouseDown:
                cocoa_async_put_key(
                    s->input_queue,
                    (MP_MOUSE_BTN0 + buttonNumber) | MP_KEY_STATE_DOWN);
                // Looks like Cocoa doesn't create MouseUp events when we are
                // doing the second click in a double click. Put in the key_fifo
                // the key that would be put from the MouseUp handling code.
                if([theEvent clickCount] == 2)
                    cocoa_async_put_key(s->input_queue,
                                        MP_MOUSE_BTN0 + buttonNumber);
                break;
            case NSLeftMouseUp:
            case NSRightMouseUp:
            case NSOtherMouseUp:
                cocoa_async_put_key(s->input_queue,
                                    MP_MOUSE_BTN0 + buttonNumber);
                break;
        }
    }
}

- (void)normalSize { [self mulSize:1.0f]; }

- (void)halfSize { [self mulSize:0.5f];}

- (void)doubleSize { [self mulSize:2.0f];}

- (void)mulSize:(float)multiplier
{
    if (!self.videoOutput->opts->fs) {
        NSSize size = {
            .width  = self.videoOutput->cocoa->aspdat.prew * multiplier,
            .height = self.videoOutput->cocoa->aspdat.preh * multiplier
        };
        [self setContentSize:size keepCentered:YES];
    }
}

- (int)titleHeight
{
    NSRect of    = [self frame];
    NSRect cb    = [[self contentView] bounds];
    return of.size.height - cb.size.height;
}

- (NSRect)clipFrame:(NSRect)frame withContentAspect:(NSSize) aspect
{
    NSRect vf    = [[self screen] visibleFrame];
    double ratio = (double)aspect.width / (double)aspect.height;

    // clip frame to screens visibile frame
    frame = CGRectIntersection(frame, vf);

    NSSize s = frame.size;
    s.height -= [self titleHeight];

    if (s.width > s.height) {
        s.width  = ((double)s.height * ratio);
    } else {
        s.height = ((double)s.width * 1.0/ratio);
    }

    s.height += [self titleHeight];
    frame.size = s;

    return frame;
}

- (void)setCenteredContentSize:(NSSize)ns
{
#define get_center(x) NSMakePoint(CGRectGetMidX((x)), CGRectGetMidY((x)))
    NSRect of    = [self frame];
    NSRect vf    = [[self screen] visibleFrame];
    NSPoint old_center = get_center(of);

    NSRect nf = NSMakeRect(vf.origin.x, vf.origin.y,
                           ns.width, ns.height + [self titleHeight]);

    nf = [self clipFrame:nf withContentAspect:ns];

    NSPoint new_center = get_center(nf);

    int dx0 = old_center.x - new_center.x;
    int dy0 = old_center.y - new_center.y;

    nf.origin.x += dx0;
    nf.origin.y += dy0;

    [self setFrame:nf display:YES animate:NO];
#undef get_center
}

- (void)setContentSize:(NSSize)ns keepCentered:(BOOL)keepCentered
{
    if (keepCentered) {
        [self setCenteredContentSize:ns];
    } else {
        [self setContentSize:ns];
    }
}
@end

@implementation GLMPlayerOpenGLView
- (void)drawRect: (NSRect)rect
{
    GLMPlayerWindow *window = (GLMPlayerWindow *)[self window];
    struct vo *vo = [window videoOutput];
    if (vo && resize_callback_registered(vo)) {
        NSSize size = to_pixels(vo, [self bounds]).size;
        resize_redraw(vo, size.width, size.height);
    } else {
        [[NSColor clearColor] set];
        NSRectFill([self bounds]);
    }
}
@end<|MERGE_RESOLUTION|>--- conflicted
+++ resolved
@@ -693,21 +693,6 @@
 }
 - (void)fullscreen
 {
-<<<<<<< HEAD
-    struct vo_cocoa_state *s = _vo->cocoa;
-    struct mp_vo_opts *opts = _vo->opts;
-    if (!opts->fs) {
-        update_screen_info(_vo);
-        if (current_screen_has_dock_or_menubar(_vo))
-            [NSApp setPresentationOptions:NSApplicationPresentationHideDock|
-                NSApplicationPresentationHideMenuBar];
-        s->windowed_frame = [self frame];
-        [self setHasShadow:NO];
-        [self setStyleMask:s->fullscreen_mask];
-        [self setFrame:s->fsscreen_frame display:YES animate:NO];
-        opts->fs = true;
-        vo_cocoa_display_cursor(_vo, 0);
-=======
     struct vo_cocoa_state *s = self.videoOutput->cocoa;
     struct mp_vo_opts *opts = self.videoOutput->opts;
 
@@ -719,7 +704,6 @@
         }
 
         [self toggleFullScreen:nil];
->>>>>>> 279f4b59
     } else {
         if (!opts->fs) {
             update_screen_info(self.videoOutput);
@@ -751,11 +735,7 @@
         vo_cocoa_display_cursor(self.videoOutput, 0);
     } else {
         opts->fs = false;
-<<<<<<< HEAD
-        vo_cocoa_display_cursor(_vo, 1);
-=======
         vo_cocoa_display_cursor(self.videoOutput, 1);
->>>>>>> 279f4b59
     }
 
     resize_window(self.videoOutput);
@@ -774,24 +754,6 @@
     // otherwise we are in trouble if the
     // MP_KEY_CLOSE_WIN handler is disabled
     return NO;
-}
-
-<<<<<<< HEAD
-- (void)handleQuitEvent:(NSAppleEventDescriptor*)e
-         withReplyEvent:(NSAppleEventDescriptor*)r
-{
-    mplayer_put_key(_vo->key_fifo, MP_KEY_CLOSE_WIN);
-=======
-- (BOOL)isMovableByWindowBackground
-{
-    // this is only valid as a starting value. it will be rewritten in the
-    // -fullscreen method.
-    if (self.videoOutput) {
-        return !self.videoOutput->opts->fs;
-    } else {
-        return NO;
-    }
->>>>>>> 279f4b59
 }
 
 - (void)keyDown:(NSEvent *)theEvent
@@ -822,9 +784,8 @@
 
 - (void)mouseMoved: (NSEvent *) theEvent
 {
-<<<<<<< HEAD
-    if (_vo->opts->fs)
-        vo_cocoa_display_cursor(_vo, 1);
+    if (self.videoOutput->opts->fs)
+        vo_cocoa_display_cursor(self.videoOutput, 1);
 
     NSView *view = self.contentView;
     NSPoint loc = [view convertPoint:[theEvent locationInWindow] fromView:nil];
@@ -833,17 +794,12 @@
     int x = loc.x;
     int y = - loc.y + bounds.size.height; // convert to x11-like coord system
     if (CGRectContainsPoint(bounds, NSMakePoint(x, y))) {
-        vo_mouse_movement(_vo, x, y);
-    }
-=======
-    if (self.videoOutput->opts->fs)
-        vo_cocoa_display_cursor(self.videoOutput, 1);
->>>>>>> 279f4b59
+        vo_mouse_movement(self.videoOutput, x, y);
+    }
 }
 
 - (void)mouseDragged:(NSEvent *)theEvent
 {
-    [self mouseEvent: theEvent];
     NSView *view = self.contentView;
     NSPoint loc = [view convertPoint:[theEvent locationInWindow] fromView:nil];
     NSRect bounds = [view bounds];
@@ -851,7 +807,7 @@
     int x = loc.x;
     int y = - loc.y + bounds.size.height; // convert to x11-like coord system
     if (CGRectContainsPoint(bounds, NSMakePoint(x, y))) {
-        vo_mouse_movement(_vo, x, y);
+        vo_mouse_movement(self.videoOutput, x, y);
     }
 }
 
