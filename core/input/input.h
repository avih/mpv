/*
 * This file is part of MPlayer.
 *
 * MPlayer is free software; you can redistribute it and/or modify
 * it under the terms of the GNU General Public License as published by
 * the Free Software Foundation; either version 2 of the License, or
 * (at your option) any later version.
 *
 * MPlayer is distributed in the hope that it will be useful,
 * but WITHOUT ANY WARRANTY; without even the implied warranty of
 * MERCHANTABILITY or FITNESS FOR A PARTICULAR PURPOSE.  See the
 * GNU General Public License for more details.
 *
 * You should have received a copy of the GNU General Public License along
 * with MPlayer; if not, write to the Free Software Foundation, Inc.,
 * 51 Franklin Street, Fifth Floor, Boston, MA 02110-1301 USA.
 */

#ifndef MPLAYER_INPUT_H
#define MPLAYER_INPUT_H

#include <stdbool.h>
#include "core/bstr.h"
#include "core/m_option.h"

// All command IDs
enum mp_command_type {
    MP_CMD_IGNORE,
    MP_CMD_SEEK,
    MP_CMD_QUIT,
    MP_CMD_QUIT_WATCH_LATER,
    MP_CMD_PLAYLIST_NEXT,
    MP_CMD_PLAYLIST_PREV,
    MP_CMD_OSD,
    MP_CMD_TV_STEP_CHANNEL,
    MP_CMD_TV_STEP_NORM,
    MP_CMD_TV_STEP_CHANNEL_LIST,
    MP_CMD_SCREENSHOT,
    MP_CMD_SCREENSHOT_TO_FILE,
    MP_CMD_LOADFILE,
    MP_CMD_LOADLIST,
    MP_CMD_PLAYLIST_CLEAR,
    MP_CMD_SUB_STEP,
    MP_CMD_TV_SET_CHANNEL,
    MP_CMD_TV_LAST_CHANNEL,
    MP_CMD_TV_SET_FREQ,
    MP_CMD_TV_SET_NORM,
    MP_CMD_FRAME_STEP,
    MP_CMD_FRAME_BACK_STEP,
    MP_CMD_SPEED_MULT,
    MP_CMD_RUN,
    MP_CMD_SUB_ADD,
    MP_CMD_SUB_REMOVE,
    MP_CMD_SUB_RELOAD,
    MP_CMD_KEYDOWN_EVENTS,
    MP_CMD_SET,
    MP_CMD_GET_PROPERTY,
    MP_CMD_PRINT_TEXT,
    MP_CMD_SHOW_TEXT,
    MP_CMD_SHOW_PROGRESS,
    MP_CMD_RADIO_STEP_CHANNEL,
    MP_CMD_RADIO_SET_CHANNEL,
    MP_CMD_RADIO_SET_FREQ,
    MP_CMD_ADD,
    MP_CMD_CYCLE,
    MP_CMD_RADIO_STEP_FREQ,
    MP_CMD_TV_STEP_FREQ,
    MP_CMD_TV_START_SCAN,
    MP_CMD_STOP,

    MP_CMD_ENABLE_INPUT_SECTION,
    MP_CMD_DISABLE_INPUT_SECTION,

    /// DVB commands
    MP_CMD_DVB_SET_CHANNEL = 5101,

    /// Audio Filter commands
    MP_CMD_AF_SWITCH,
    MP_CMD_AF_ADD,
    MP_CMD_AF_DEL,
    MP_CMD_AF_CLR,
    MP_CMD_AF_CMDLINE,

    /// Video filter commands
    MP_CMD_VF,

    /// Video output commands
    MP_CMD_VO_CMDLINE,

    /// Internal for Lua scripts
    MP_CMD_SCRIPT_DISPATCH,

    MP_CMD_LUA,
};

#define MP_CMD_MAX_ARGS 10

// Error codes for the drivers

// An error occurred but we can continue
#define MP_INPUT_ERROR -1
// A fatal error occurred, this driver should be removed
#define MP_INPUT_DEAD -2
// No input was available
#define MP_INPUT_NOTHING -3
//! Input will be available if you try again
#define MP_INPUT_RETRY -4
// Key FIFO was full - release events may be lost, zero button-down status
#define MP_INPUT_RELEASE_ALL -5

enum mp_on_osd {
    MP_ON_OSD_NO = 0,           // prefer not using OSD
    MP_ON_OSD_AUTO = 1,         // use default behavior of the specific command
    MP_ON_OSD_BAR = 2,          // force a bar, if applicable
    MP_ON_OSD_MSG = 4,          // force a message, if applicable
};

enum mp_input_section_flags {
    // If a key binding is not defined in the current section, do not search the
    // other sections for it (like the default section). Instead, an unbound
    // key warning will be printed.
    MP_INPUT_EXCLUSIVE = 1,
};

struct input_ctx;

struct mp_cmd_arg {
    struct m_option type;
    bool optional;
    union {
        int i;
        float f;
        double d;
        char *s;
    } v;
};

typedef struct mp_cmd {
    int id;
    char *name;
    struct mp_cmd_arg args[MP_CMD_MAX_ARGS];
    int nargs;
    int pausing;
    bool raw_args;
    enum mp_on_osd on_osd;
    bstr original;
    char *input_section;
    bool key_up_follows;
    bool mouse_move;
    int mouse_x, mouse_y;
    struct mp_cmd *queue_next;
} mp_cmd_t;

// Executing this command will abort playback (play something else, or quit).
bool mp_input_is_abort_cmd(int cmd_id);

/* Add a new command input source.
 * "fd" is a file descriptor (use a negative value if you don't use any fd)
 * "select" tells whether to use select() on the fd to determine when to
 * try reading.
 * "read_func" is optional. If NULL a default function which reads data
 * directly from the fd will be used. It must return either text data
 * or one of the MP_INPUT error codes above.
 * "close_func" will be called when closing. Can be NULL. Its return value
 * is ignored (it's only there to allow using standard close() as the func).
 */
int mp_input_add_cmd_fd(struct input_ctx *ictx, int fd, int select,
                        int read_func(int fd, char *dest, int size),
                        int close_func(int fd));

// This removes a cmd driver, you usually don't need to use it.
void mp_input_rm_cmd_fd(struct input_ctx *ictx, int fd);

/* The args are similar to the cmd version above, except you must give
 * a read_func, and it should return key codes (ASCII plus keycodes.h).
 */
int mp_input_add_key_fd(struct input_ctx *ictx, int fd, int select,
                        int read_func(void *ctx, int fd),
                        int close_func(int fd), void *ctx);

// Feed a keypress (alternative to being returned from read_func above)
void mp_input_feed_key(struct input_ctx *ictx, int code);

// Update mouse position (in window coordinates).
void mp_input_set_mouse_pos(struct input_ctx *ictx, int x, int y);

void mp_input_get_mouse_pos(struct input_ctx *ictx, int *x, int *y);

// As for the cmd one you usually don't need this function.
void mp_input_rm_key_fd(struct input_ctx *ictx, int fd);

// Get input key from its name.
int mp_input_get_key_from_name(const char *name);

// Add a command to the command queue.
int mp_input_queue_cmd(struct input_ctx *ictx, struct mp_cmd *cmd);

/* Return next available command, or sleep up to "time" ms if none is
 * available. If "peek_only" is true return a reference to the command
 * but leave it queued.
 */
struct mp_cmd *mp_input_get_cmd(struct input_ctx *ictx, int time,
                                int peek_only);

// Parse text and return corresponding struct mp_cmd.
// The location parameter is for error messages.
struct mp_cmd *mp_input_parse_cmd(bstr str, const char *location);

// After getting a command from mp_input_get_cmd you need to free it using this
// function
void mp_cmd_free(struct mp_cmd *cmd);

// This creates a copy of a command (used by the auto repeat stuff).
struct mp_cmd *mp_cmd_clone(struct mp_cmd *cmd);

// Set current input section. The section is appended on top of the list of
// active sections, so its bindings are considered first. If the section was
// already active, it's moved to the top as well.
// name==NULL will behave as if name=="default"
// flags is a bitfield of enum mp_input_section_flags values
void mp_input_enable_section(struct input_ctx *ictx, char *name, int flags);

// Undo mp_input_enable_section().
// name==NULL will behave as if name=="default"
void mp_input_disable_section(struct input_ctx *ictx, char *name);

// Like mp_input_set_section(ictx, ..., 0) for all sections.
void mp_input_disable_all_sections(struct input_ctx *ictx);

// Set the contents of an input section.
//  name: name of the section, for mp_input_set_section() etc.
//  location: location string (like filename) for error reporting
//  contents: list of keybindings, like input.conf
//            a value of NULL deletes the section
//  builtin: create as builtin section; this means if the user defines bindings
//           using "{name}", they won't be ignored or overwritten - instead,
//           they are preferred to the bindings defined with this call
// If the section already exists, its bindings are removed and replaced.
void mp_input_define_section(struct input_ctx *ictx, char *name, char *location,
                             char *contents, bool builtin);

// Define where on the screen the named input section should receive.
// Setting a rectangle of size 0 unsets the mouse area.
// A rectangle with negative size disables mouse input for this section.
void mp_input_set_section_mouse_area(struct input_ctx *ictx, char *name,
                                     int x0, int y0, int x1, int y1);

// Used to detect mouse movement.
unsigned int mp_input_get_mouse_event_counter(struct input_ctx *ictx);

// Test whether there is any input section which wants to receive events.
<<<<<<< HEAD
// Note that the mouse event should be delivered, even if this returns false.
// However, the VO is free to use some of the events for other things instead,
// such as dragging the window on click.
bool mp_input_test_mouse(struct input_ctx *ictx, int x, int y);

struct mp_mouse_area;

// Free with talloc_free().
struct mp_mouse_area *mp_mouse_area_create(void);

// Copy the currently defined mouse area into dst.
void mp_input_get_mouse_area(struct input_ctx *ictx, struct mp_mouse_area *dst);

// Like mp_input_test(), but on a mouse area from mp_input_get_mouse_area().
bool mp_mouse_area_test(struct mp_mouse_area *ma, int x, int y);
=======
// Note that the mouse event is always delivered, even if this returns false.
bool mp_input_test_mouse_active(struct input_ctx *ictx, int x, int y);

// Whether input.c wants mouse drag events at this mouse position. If this
// returns false, some VOs will initiate window dragging.
bool mp_input_test_dragging(struct input_ctx *ictx, int x, int y);
>>>>>>> 588eef86

// Initialize the input system
struct input_conf;
struct input_ctx *mp_input_init(struct input_conf *input_conf,
                                bool load_default_conf);

void mp_input_uninit(struct input_ctx *ictx, struct input_conf *input_conf);

struct m_config;
void mp_input_register_options(struct m_config *cfg);

// Wake up sleeping input loop from another thread.
void mp_input_wakeup(struct input_ctx *ictx);

// Interruptible usleep:  (used by demux)
int mp_input_check_interrupt(struct input_ctx *ictx, int time);

extern int async_quit_request;

#endif /* MPLAYER_INPUT_H */<|MERGE_RESOLUTION|>--- conflicted
+++ resolved
@@ -249,30 +249,12 @@
 unsigned int mp_input_get_mouse_event_counter(struct input_ctx *ictx);
 
 // Test whether there is any input section which wants to receive events.
-<<<<<<< HEAD
-// Note that the mouse event should be delivered, even if this returns false.
-// However, the VO is free to use some of the events for other things instead,
-// such as dragging the window on click.
-bool mp_input_test_mouse(struct input_ctx *ictx, int x, int y);
-
-struct mp_mouse_area;
-
-// Free with talloc_free().
-struct mp_mouse_area *mp_mouse_area_create(void);
-
-// Copy the currently defined mouse area into dst.
-void mp_input_get_mouse_area(struct input_ctx *ictx, struct mp_mouse_area *dst);
-
-// Like mp_input_test(), but on a mouse area from mp_input_get_mouse_area().
-bool mp_mouse_area_test(struct mp_mouse_area *ma, int x, int y);
-=======
 // Note that the mouse event is always delivered, even if this returns false.
 bool mp_input_test_mouse_active(struct input_ctx *ictx, int x, int y);
 
 // Whether input.c wants mouse drag events at this mouse position. If this
 // returns false, some VOs will initiate window dragging.
 bool mp_input_test_dragging(struct input_ctx *ictx, int x, int y);
->>>>>>> 588eef86
 
 // Initialize the input system
 struct input_conf;
