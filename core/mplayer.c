--- conflicted
+++ resolved
@@ -2739,13 +2739,9 @@
 
 void pause_player(struct MPContext *mpctx)
 {
-<<<<<<< HEAD
     mp_notify_property(mpctx, "pause");
 
-    mpctx->opts.pause = 1;
-=======
     mpctx->opts->pause = 1;
->>>>>>> 964194b5
 
     if (mpctx->video_out)
         vo_control(mpctx->video_out, VOCTRL_RESTORE_SCREENSAVER, NULL);
@@ -2774,13 +2770,9 @@
 
 void unpause_player(struct MPContext *mpctx)
 {
-<<<<<<< HEAD
     mp_notify_property(mpctx, "pause");
 
-    mpctx->opts.pause = 0;
-=======
     mpctx->opts->pause = 0;
->>>>>>> 964194b5
 
     if (mpctx->video_out && mpctx->opts->stop_screensaver)
         vo_control(mpctx->video_out, VOCTRL_KILL_SCREENSAVER, NULL);
