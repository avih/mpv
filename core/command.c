--- conflicted
+++ resolved
@@ -1496,27 +1496,6 @@
 
 #endif
 
-<<<<<<< HEAD
-static int count_playlist_pos(struct playlist *pl, struct playlist_entry *e)
-{
-    struct playlist_entry *cur = pl->first;
-    int pos = 0;
-    if (!e)
-        return -1;
-    while (cur && cur != e) {
-        cur = cur->next;
-        pos++;
-    }
-    return cur == e ? pos : -1;
-}
-
-static int mp_property_playlist_pos(m_option_t *prop, int action, void *arg,
-                                    MPContext *mpctx)
-{
-    if (action == M_PROPERTY_GET) {
-        struct playlist *pl = mpctx->playlist;
-        int pos = count_playlist_pos(pl, pl->current);
-=======
 static int mp_property_playlist_pos(m_option_t *prop, int action, void *arg,
                                     MPContext *mpctx)
 {
@@ -1527,14 +1506,11 @@
     switch (action) {
     case M_PROPERTY_GET: {
         int pos = playlist_entry_to_index(pl, pl->current);
->>>>>>> 588eef86
         if (pos < 0)
             return M_PROPERTY_UNAVAILABLE;
         *(int *)arg = pos;
         return M_PROPERTY_OK;
     }
-<<<<<<< HEAD
-=======
     case M_PROPERTY_SET: {
         struct playlist_entry *e = playlist_entry_from_index(pl, *(int *)arg);
         if (!e)
@@ -1554,7 +1530,6 @@
         return M_PROPERTY_OK;
     }
     }
->>>>>>> 588eef86
     return M_PROPERTY_NOT_IMPLEMENTED;
 }
 
@@ -1562,12 +1537,7 @@
                                       MPContext *mpctx)
 {
     if (action == M_PROPERTY_GET) {
-<<<<<<< HEAD
-        struct playlist *pl = mpctx->playlist;
-        *(int *)arg = count_playlist_pos(pl, pl->last) + 1;
-=======
         *(int *)arg = playlist_entry_count(mpctx->playlist);
->>>>>>> 588eef86
         return M_PROPERTY_OK;
     }
     return M_PROPERTY_NOT_IMPLEMENTED;
