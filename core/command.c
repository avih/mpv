/*
 * This file is part of MPlayer.
 *
 * MPlayer is free software; you can redistribute it and/or modify
 * it under the terms of the GNU General Public License as published by
 * the Free Software Foundation; either version 2 of the License, or
 * (at your option) any later version.
 *
 * MPlayer is distributed in the hope that it will be useful,
 * but WITHOUT ANY WARRANTY; without even the implied warranty of
 * MERCHANTABILITY or FITNESS FOR A PARTICULAR PURPOSE.  See the
 * GNU General Public License for more details.
 *
 * You should have received a copy of the GNU General Public License along
 * with MPlayer; if not, write to the Free Software Foundation, Inc.,
 * 51 Franklin Street, Fifth Floor, Boston, MA 02110-1301 USA.
 */

#include <stdlib.h>
#include <inttypes.h>
#include <unistd.h>
#include <string.h>
#include <stdbool.h>
#include <assert.h>

#include "config.h"
#include "talloc.h"
#include "command.h"
#include "input/input.h"
#include "stream/stream.h"
#include "demux/demux.h"
#include "demux/stheader.h"
#include "mplayer.h"
#include "playlist.h"
#include "playlist_parser.h"
#include "sub/sub.h"
#include "sub/dec_sub.h"
#include "core/m_option.h"
#include "m_property.h"
#include "m_config.h"
#include "video/filter/vf.h"
#include "video/decode/vd.h"
#include "mp_osd.h"
#include "video/out/vo.h"
#include "video/csputils.h"
#include "playlist.h"
#include "audio/mixer.h"
#include "audio/out/ao.h"
#include "core/mp_common.h"
#include "audio/filter/af.h"
#include "video/decode/dec_video.h"
#include "audio/decode/dec_audio.h"
#include "sub/spudec.h"
#include "core/path.h"
#include "sub/ass_mp.h"
#include "stream/tv.h"
#include "stream/stream_radio.h"
#include "stream/pvr.h"
#ifdef CONFIG_DVBIN
#include "stream/dvbin.h"
#endif
#ifdef CONFIG_DVDREAD
#include "stream/stream_dvd.h"
#endif
#include "core/m_struct.h"
#include "screenshot.h"

#include "core/mp_core.h"
#include "mp_fifo.h"
#include "libavutil/avstring.h"

#include "mp_lua.h"

static char *format_bitrate(int rate)
{
    return talloc_asprintf(NULL, "%d kbps", rate * 8 / 1000);
}

static char *format_delay(double time)
{
    return talloc_asprintf(NULL, "%d ms", ROUND(time * 1000));
}

// Get current mouse position in OSD coordinate space.
void mp_get_osd_mouse_pos(struct MPContext *mpctx, float *x, float *y)
{
    int wx, wy;
    mp_input_get_mouse_pos(mpctx->input, &wx, &wy);
    float p[2] = {wx, wy};
    // Raw window coordinates (VO mouse events) to OSD resolution.
    if (mpctx->video_out)
        vo_control(mpctx->video_out, VOCTRL_WINDOW_TO_OSD_COORDS, p);
    *x = p[0];
    *y = p[1];
}

// Property-option bridge.
static int mp_property_generic_option(struct m_option *prop, int action,
                                      void *arg, MPContext *mpctx)
{
    char *optname = prop->priv;
    struct m_config_option *opt = m_config_get_co(mpctx->mconfig,
                                                  bstr0(optname));
    void *valptr = opt->data;

    switch (action) {
    case M_PROPERTY_GET_TYPE:
        *(struct m_option *)arg = *(opt->opt);
        return M_PROPERTY_OK;
    case M_PROPERTY_GET:
        m_option_copy(opt->opt, arg, valptr);
        return M_PROPERTY_OK;
    case M_PROPERTY_SET:
        m_option_copy(opt->opt, valptr, arg);
        return M_PROPERTY_OK;
    }
    return M_PROPERTY_NOT_IMPLEMENTED;
}

/// Playback speed (RW)
static int mp_property_playback_speed(m_option_t *prop, int action,
                                      void *arg, MPContext *mpctx)
{
    struct MPOpts *opts = &mpctx->opts;
    double orig_speed = opts->playback_speed;
    switch (action) {
    case M_PROPERTY_SET: {
        opts->playback_speed = *(float *) arg;
        // Adjust time until next frame flip for nosound mode
        mpctx->time_frame *= orig_speed / opts->playback_speed;
        if (mpctx->sh_audio)
            reinit_audio_chain(mpctx);
        return M_PROPERTY_OK;
    }
    case M_PROPERTY_PRINT:
        *(char **)arg = talloc_asprintf(NULL, "x %6.2f", orig_speed);
        return M_PROPERTY_OK;
    }
    return mp_property_generic_option(prop, action, arg, mpctx);
}

/// filename with path (RO)
static int mp_property_path(m_option_t *prop, int action, void *arg,
                            MPContext *mpctx)
{
    if (!mpctx->filename)
        return M_PROPERTY_UNAVAILABLE;
    return m_property_strdup_ro(prop, action, arg, mpctx->filename);
}

static int mp_property_filename(m_option_t *prop, int action, void *arg,
                                MPContext *mpctx)
{
    if (!mpctx->filename)
        return M_PROPERTY_UNAVAILABLE;
    char *f = (char *)mp_basename(mpctx->filename);
    return m_property_strdup_ro(prop, action, arg, (*f) ? f : mpctx->filename);
}

static int mp_property_media_title(m_option_t *prop, int action, void *arg,
                                   MPContext *mpctx)
{
    char *name = NULL;
    if (mpctx->resolve_result)
        name = mpctx->resolve_result->title;
    if (name && name[0])
        return m_property_strdup_ro(prop, action, arg, name);
    if (mpctx->master_demuxer) {
        name = demux_info_get(mpctx->master_demuxer, "title");
        if (name && name[0])
            return m_property_strdup_ro(prop, action, arg, name);
    }
    return mp_property_filename(prop, action, arg, mpctx);
}

static int mp_property_stream_path(m_option_t *prop, int action, void *arg,
                                   MPContext *mpctx)
{
    struct stream *stream = mpctx->stream;
    if (!stream || !stream->url)
        return M_PROPERTY_UNAVAILABLE;
    return m_property_strdup_ro(prop, action, arg, stream->url);
}

static int mp_property_stream_capture(m_option_t *prop, int action,
                                      void *arg, MPContext *mpctx)
{
    if (!mpctx->stream)
        return M_PROPERTY_UNAVAILABLE;

    if (action == M_PROPERTY_SET) {
        char *filename = *(char **)arg;
        stream_set_capture_file(mpctx->stream, filename);
        // fall through to mp_property_generic_option
    }
    return mp_property_generic_option(prop, action, arg, mpctx);
}

/// Demuxer name (RO)
static int mp_property_demuxer(m_option_t *prop, int action, void *arg,
                               MPContext *mpctx)
{
    struct demuxer *demuxer = mpctx->master_demuxer;
    if (!demuxer)
        return M_PROPERTY_UNAVAILABLE;
    return m_property_strdup_ro(prop, action, arg, demuxer->desc->name);
}

/// Position in the stream (RW)
static int mp_property_stream_pos(m_option_t *prop, int action, void *arg,
                                  MPContext *mpctx)
{
    struct stream *stream = mpctx->stream;
    if (!stream)
        return M_PROPERTY_UNAVAILABLE;
    switch (action) {
    case M_PROPERTY_GET:
        *(int64_t *) arg = stream_tell(stream);
        return M_PROPERTY_OK;
    case M_PROPERTY_SET:
        stream_seek(stream, *(int64_t *) arg);
        return M_PROPERTY_OK;
    }
    return M_PROPERTY_NOT_IMPLEMENTED;
}

/// Stream start offset (RO)
static int mp_property_stream_start(m_option_t *prop, int action,
                                    void *arg, MPContext *mpctx)
{
    struct stream *stream = mpctx->stream;
    if (!stream)
        return M_PROPERTY_UNAVAILABLE;
    return m_property_int64_ro(prop, action, arg, stream->start_pos);
}

/// Stream end offset (RO)
static int mp_property_stream_end(m_option_t *prop, int action, void *arg,
                                  MPContext *mpctx)
{
    struct stream *stream = mpctx->stream;
    if (!stream)
        return M_PROPERTY_UNAVAILABLE;
    return m_property_int64_ro(prop, action, arg, stream->end_pos);
}

/// Stream length (RO)
static int mp_property_stream_length(m_option_t *prop, int action,
                                     void *arg, MPContext *mpctx)
{
    struct stream *stream = mpctx->stream;
    if (!stream)
        return M_PROPERTY_UNAVAILABLE;
    return m_property_int64_ro(prop, action, arg,
                               stream->end_pos - stream->start_pos);
}

/// Current stream position in seconds (RO)
static int mp_property_stream_time_pos(m_option_t *prop, int action,
                                       void *arg, MPContext *mpctx)
{
    struct demuxer *demuxer = mpctx->demuxer;
    if (!demuxer)
        return M_PROPERTY_UNAVAILABLE;
    double pts = demuxer->stream_pts;
    if (pts == MP_NOPTS_VALUE)
        return M_PROPERTY_UNAVAILABLE;

    return m_property_double_ro(prop, action, arg, pts);
}


/// Media length in seconds (RO)
static int mp_property_length(m_option_t *prop, int action, void *arg,
                              MPContext *mpctx)
{
    double len;

    if (!(int) (len = get_time_length(mpctx)))
        return M_PROPERTY_UNAVAILABLE;

    return m_property_double_ro(prop, action, arg, len);
}

static int mp_property_avsync(m_option_t *prop, int action, void *arg,
                              MPContext *mpctx)
{
    if (!mpctx->sh_audio || !mpctx->sh_video)
        return M_PROPERTY_UNAVAILABLE;
    return m_property_double_ro(prop, action, arg, mpctx->last_av_difference);
}

/// Current position in percent (RW)
static int mp_property_percent_pos(m_option_t *prop, int action,
                                   void *arg, MPContext *mpctx)
{
    if (!mpctx->num_sources)
        return M_PROPERTY_UNAVAILABLE;

    switch (action) {
    case M_PROPERTY_SET: ;
        int pos = *(int *)arg;
        queue_seek(mpctx, MPSEEK_FACTOR, pos / 100.0, 0);
        return M_PROPERTY_OK;
    case M_PROPERTY_GET:
        *(int *)arg = get_percent_pos(mpctx);
        return M_PROPERTY_OK;
    }
    return M_PROPERTY_NOT_IMPLEMENTED;
}

static int mp_property_ratio_pos(m_option_t *prop, int action,
                                   void *arg, MPContext *mpctx)
{
    if (!mpctx->num_sources)
        return M_PROPERTY_UNAVAILABLE;

    switch (action) {
    case M_PROPERTY_SET: ;
        double pos = *(double *)arg;
        queue_seek(mpctx, MPSEEK_FACTOR, pos, 0);
        return M_PROPERTY_OK;
    case M_PROPERTY_GET:
        *(double *)arg = get_current_pos_ratio(mpctx);
        return M_PROPERTY_OK;
    }
    return M_PROPERTY_NOT_IMPLEMENTED;
}

/// Current position in seconds (RW)
static int mp_property_time_pos(m_option_t *prop, int action,
                                void *arg, MPContext *mpctx)
{
    if (!mpctx->num_sources)
        return M_PROPERTY_UNAVAILABLE;

    switch (action) {
    case M_PROPERTY_SET:
        queue_seek(mpctx, MPSEEK_ABSOLUTE, *(double *)arg, 0);
        return M_PROPERTY_OK;
    case M_PROPERTY_GET:
        *(double *)arg = get_current_time(mpctx);
        return M_PROPERTY_OK;
    }
    return M_PROPERTY_NOT_IMPLEMENTED;
}

static int mp_property_remaining(m_option_t *prop, int action,
                                 void *arg, MPContext *mpctx)
{
    double len = get_time_length(mpctx);
    double pos = get_current_time(mpctx);
    double start = get_start_time(mpctx);

    if (!(int)len)
        return M_PROPERTY_UNAVAILABLE;

    return m_property_double_ro(prop, action, arg, len - (pos - start));
}

/// Current chapter (RW)
static int mp_property_chapter(m_option_t *prop, int action, void *arg,
                               MPContext *mpctx)
{
    int chapter = get_current_chapter(mpctx);
    if (chapter < -1)
        return M_PROPERTY_UNAVAILABLE;

    switch (action) {
    case M_PROPERTY_GET:
        *(int *) arg = chapter;
        return M_PROPERTY_OK;
    case M_PROPERTY_PRINT: {
        char *chapter_name = chapter_display_name(mpctx, chapter);
        if (!chapter_name)
            return M_PROPERTY_UNAVAILABLE;
        *(char **) arg = chapter_name;
        return M_PROPERTY_OK;
    }
    case M_PROPERTY_SET: ;
        int step_all = *(int *)arg - chapter;
        chapter += step_all;
        if (chapter >= get_chapter_count(mpctx) && step_all > 0) {
            mpctx->stop_play = PT_NEXT_ENTRY;
        } else {
            mp_seek_chapter(mpctx, chapter);
        }
        return M_PROPERTY_OK;
    }
    return M_PROPERTY_NOT_IMPLEMENTED;
}

static int mp_property_list_chapters(m_option_t *prop, int action, void *arg,
                                     MPContext *mpctx)
{
    if (action == M_PROPERTY_GET) {
        int count = get_chapter_count(mpctx);
        int cur = mpctx->num_sources ? get_current_chapter(mpctx) : -1;
        char *res = NULL;
        int n;

        if (count < 1) {
            res = talloc_asprintf_append(res, "No chapters.");
        }

        for (n = 0; n < count; n++) {
            char *name = chapter_display_name(mpctx, n);
            double t = chapter_start_time(mpctx, n);
            char* time = mp_format_time(t, false);
            res = talloc_asprintf_append(res, "%s", time);
            talloc_free(time);
            char *m1 = "> ", *m2 = " <";
            if (n != cur)
                m1 = m2 = "";
            res = talloc_asprintf_append(res, "   %s%s%s\n", m1, name, m2);
            talloc_free(name);
        }

        *(char **)arg = res;
        return M_PROPERTY_OK;
    }
    return M_PROPERTY_NOT_IMPLEMENTED;
}

static int mp_property_edition(m_option_t *prop, int action, void *arg,
                               MPContext *mpctx)
{
    struct MPOpts *opts = &mpctx->opts;
    struct demuxer *demuxer = mpctx->master_demuxer;
    if (!demuxer)
        return M_PROPERTY_UNAVAILABLE;
    if (demuxer->num_editions <= 0)
        return M_PROPERTY_UNAVAILABLE;

    int edition = demuxer->edition;

    switch (action) {
    case M_PROPERTY_GET:
        *(int *)arg = edition;
        return M_PROPERTY_OK;
    case M_PROPERTY_SET: {
        edition = *(int *)arg;
        if (edition != demuxer->edition) {
            opts->edition_id = edition;
            mpctx->stop_play = PT_RESTART;
        }
        return M_PROPERTY_OK;
    }
    case M_PROPERTY_GET_TYPE: {
        struct m_option opt = {
            .name = prop->name,
            .type = CONF_TYPE_INT,
            .flags = CONF_RANGE,
            .min = 0,
            .max = demuxer->num_editions - 1,
        };
        *(struct m_option *)arg = opt;
        return M_PROPERTY_OK;
    }
    }
    return M_PROPERTY_NOT_IMPLEMENTED;
}

/// Number of titles in file
static int mp_property_titles(m_option_t *prop, int action, void *arg,
                              MPContext *mpctx)
{
    struct demuxer *demuxer = mpctx->master_demuxer;
    if (!demuxer)
        return M_PROPERTY_UNAVAILABLE;
    int num_titles = 0;
    stream_control(demuxer->stream, STREAM_CTRL_GET_NUM_TITLES, &num_titles);
    return m_property_int_ro(prop, action, arg, num_titles);
}

/// Number of chapters in file
static int mp_property_chapters(m_option_t *prop, int action, void *arg,
                                MPContext *mpctx)
{
    if (!mpctx->num_sources)
        return M_PROPERTY_UNAVAILABLE;
    int count = get_chapter_count(mpctx);
    return m_property_int_ro(prop, action, arg, count);
}

static int mp_property_editions(m_option_t *prop, int action, void *arg,
                                MPContext *mpctx)
{
    struct demuxer *demuxer = mpctx->master_demuxer;
    if (!demuxer)
        return M_PROPERTY_UNAVAILABLE;
    if (demuxer->num_editions <= 0)
        return M_PROPERTY_UNAVAILABLE;
    return m_property_int_ro(prop, action, arg, demuxer->num_editions);
}

/// Current dvd angle (RW)
static int mp_property_angle(m_option_t *prop, int action, void *arg,
                             MPContext *mpctx)
{
    struct demuxer *demuxer = mpctx->master_demuxer;
    int angle = -1;
    int angles;

    if (demuxer)
        angle = demuxer_get_current_angle(demuxer);
    if (angle < 0)
        return M_PROPERTY_UNAVAILABLE;
    angles = demuxer_angles_count(demuxer);
    if (angles <= 1)
        return M_PROPERTY_UNAVAILABLE;

    switch (action) {
    case M_PROPERTY_GET:
        *(int *) arg = angle;
        return M_PROPERTY_OK;
    case M_PROPERTY_PRINT: {
        *(char **) arg = talloc_asprintf(NULL, "%d/%d", angle, angles);
        return M_PROPERTY_OK;
    }
    case M_PROPERTY_SET:
        angle = demuxer_set_angle(demuxer, *(int *)arg);
        if (angle >= 0) {
            struct sh_video *sh_video = demuxer->video->sh;
            if (sh_video)
                resync_video_stream(sh_video);

            struct sh_audio *sh_audio = demuxer->audio->sh;
            if (sh_audio)
                resync_audio_stream(sh_audio);
        }
        return M_PROPERTY_OK;
    case M_PROPERTY_GET_TYPE: {
        struct m_option opt = {
            .name = prop->name,
            .type = CONF_TYPE_INT,
            .flags = CONF_RANGE,
            .min = 1,
            .max = angles,
        };
        *(struct m_option *)arg = opt;
        return M_PROPERTY_OK;
    }
    }
    return M_PROPERTY_NOT_IMPLEMENTED;
}

/// Demuxer meta data
static int mp_property_metadata(m_option_t *prop, int action, void *arg,
                                MPContext *mpctx)
{
    struct demuxer *demuxer = mpctx->master_demuxer;
    if (!demuxer)
        return M_PROPERTY_UNAVAILABLE;

    static const m_option_t key_type =
    {
        "metadata", NULL, CONF_TYPE_STRING, 0, 0, 0, NULL
    };

    switch (action) {
    case M_PROPERTY_GET: {
        char **slist = NULL;
        m_option_copy(prop, &slist, &demuxer->info);
        *(char ***)arg = slist;
        return M_PROPERTY_OK;
    }
    case M_PROPERTY_KEY_ACTION: {
        struct m_property_action_arg *ka = arg;
        char *meta = demux_info_get(demuxer, ka->key);
        if (!meta)
            return M_PROPERTY_UNKNOWN;
        switch (ka->action) {
        case M_PROPERTY_GET:
            *(char **)ka->arg = talloc_strdup(NULL, meta);
            return M_PROPERTY_OK;
        case M_PROPERTY_GET_TYPE:
            *(struct m_option *)ka->arg = key_type;
            return M_PROPERTY_OK;
        }
    }
    }
    return M_PROPERTY_NOT_IMPLEMENTED;
}

static int mp_property_pause(m_option_t *prop, int action, void *arg,
                             void *ctx)
{
    MPContext *mpctx = ctx;

    if (action == M_PROPERTY_SET) {
        if (*(int *)arg) {
            pause_player(mpctx);
        } else {
            unpause_player(mpctx);
        }
        return M_PROPERTY_OK;
    }
    return mp_property_generic_option(prop, action, arg, ctx);
}

static int mp_property_cache(m_option_t *prop, int action, void *arg,
                             void *ctx)
{
    MPContext *mpctx = ctx;
    int cache = mp_get_cache_percent(mpctx);
    if (cache < 0)
        return M_PROPERTY_UNAVAILABLE;
    return m_property_int_ro(prop, action, arg, cache);
}

/// Volume (RW)
static int mp_property_volume(m_option_t *prop, int action, void *arg,
                              MPContext *mpctx)
{

    if (!mpctx->sh_audio)
        return M_PROPERTY_UNAVAILABLE;

    switch (action) {
    case M_PROPERTY_GET:
        mixer_getbothvolume(&mpctx->mixer, arg);
        return M_PROPERTY_OK;
    case M_PROPERTY_SET:
        mixer_setvolume(&mpctx->mixer, *(float *) arg, *(float *) arg);
        return M_PROPERTY_OK;
    case M_PROPERTY_SWITCH: {
        struct m_property_switch_arg *sarg = arg;
        if (sarg->inc <= 0)
            mixer_decvolume(&mpctx->mixer);
        else
            mixer_incvolume(&mpctx->mixer);
        return M_PROPERTY_OK;
    }
    }
    return M_PROPERTY_NOT_IMPLEMENTED;
}

/// Mute (RW)
static int mp_property_mute(m_option_t *prop, int action, void *arg,
                            MPContext *mpctx)
{

    if (!mpctx->sh_audio)
        return M_PROPERTY_UNAVAILABLE;

    switch (action) {
    case M_PROPERTY_SET:
        mixer_setmute(&mpctx->mixer, *(int *) arg);
        return M_PROPERTY_OK;
    case M_PROPERTY_GET:
        *(int *)arg =  mixer_getmute(&mpctx->mixer);
        return M_PROPERTY_OK;
    }
    return M_PROPERTY_NOT_IMPLEMENTED;
}

/// Audio delay (RW)
static int mp_property_audio_delay(m_option_t *prop, int action,
                                   void *arg, MPContext *mpctx)
{
    if (!(mpctx->sh_audio && mpctx->sh_video))
        return M_PROPERTY_UNAVAILABLE;
    float delay = mpctx->opts.audio_delay;
    switch (action) {
    case M_PROPERTY_PRINT:
        *(char **)arg = format_delay(delay);
        return M_PROPERTY_OK;
    case M_PROPERTY_SET:
        mpctx->audio_delay = mpctx->opts.audio_delay = *(float *)arg;
        mpctx->delay -= mpctx->audio_delay - delay;
        return M_PROPERTY_OK;
    }
    return mp_property_generic_option(prop, action, arg, mpctx);
}

/// Audio codec tag (RO)
static int mp_property_audio_format(m_option_t *prop, int action,
                                    void *arg, MPContext *mpctx)
{
    const char *c = mpctx->sh_audio ? mpctx->sh_audio->gsh->codec : NULL;
    return m_property_strdup_ro(prop, action, arg, c);
}

/// Audio codec name (RO)
static int mp_property_audio_codec(m_option_t *prop, int action,
                                   void *arg, MPContext *mpctx)
{
    const char *c = mpctx->sh_audio ? mpctx->sh_audio->gsh->decoder_desc : NULL;
    return m_property_strdup_ro(prop, action, arg, c);
}

/// Audio bitrate (RO)
static int mp_property_audio_bitrate(m_option_t *prop, int action,
                                     void *arg, MPContext *mpctx)
{
    if (!mpctx->sh_audio)
        return M_PROPERTY_UNAVAILABLE;
    switch (action) {
    case M_PROPERTY_PRINT:
        *(char **)arg = format_bitrate(mpctx->sh_audio->i_bps);
        return M_PROPERTY_OK;
    case M_PROPERTY_GET:
        *(int *)arg = mpctx->sh_audio->i_bps;
        return M_PROPERTY_OK;
    }
    return M_PROPERTY_NOT_IMPLEMENTED;
}

/// Samplerate (RO)
static int mp_property_samplerate(m_option_t *prop, int action, void *arg,
                                  MPContext *mpctx)
{
    if (!mpctx->sh_audio)
        return M_PROPERTY_UNAVAILABLE;
    switch (action) {
    case M_PROPERTY_PRINT:
        *(char **)arg = talloc_asprintf(NULL, "%d kHz",
                                        mpctx->sh_audio->samplerate / 1000);
        return M_PROPERTY_OK;
    case M_PROPERTY_GET:
        *(int *)arg = mpctx->sh_audio->samplerate;
        return M_PROPERTY_OK;
    }
    return M_PROPERTY_NOT_IMPLEMENTED;
}

/// Number of channels (RO)
static int mp_property_channels(m_option_t *prop, int action, void *arg,
                                MPContext *mpctx)
{
    if (!mpctx->sh_audio)
        return M_PROPERTY_UNAVAILABLE;
    switch (action) {
    case M_PROPERTY_PRINT:
        *(char **) arg = mp_chmap_to_str(&mpctx->sh_audio->channels);
        return M_PROPERTY_OK;
    case M_PROPERTY_GET:
        *(int *)arg = mpctx->sh_audio->channels.num;
        return M_PROPERTY_OK;
    }
    return M_PROPERTY_NOT_IMPLEMENTED;
}

/// Balance (RW)
static int mp_property_balance(m_option_t *prop, int action, void *arg,
                               MPContext *mpctx)
{
    float bal;

    switch (action) {
    case M_PROPERTY_GET:
        mixer_getbalance(&mpctx->mixer, arg);
        return M_PROPERTY_OK;
    case M_PROPERTY_PRINT: {
        char **str = arg;
        mixer_getbalance(&mpctx->mixer, &bal);
        if (bal == 0.f)
            *str = talloc_strdup(NULL, "center");
        else if (bal == -1.f)
            *str = talloc_strdup(NULL, "left only");
        else if (bal == 1.f)
            *str = talloc_strdup(NULL, "right only");
        else {
            unsigned right = (bal + 1.f) / 2.f * 100.f;
            *str = talloc_asprintf(NULL, "left %d%%, right %d%%",
                                   100 - right, right);
        }
        return M_PROPERTY_OK;
    }
    case M_PROPERTY_SET:
        mixer_setbalance(&mpctx->mixer, *(float *)arg);
        return M_PROPERTY_OK;
    }
    return M_PROPERTY_NOT_IMPLEMENTED;
}

static struct track* track_next(struct MPContext *mpctx, enum stream_type type,
                                int direction, struct track *track)
{
    assert(direction == -1 || direction == +1);
    struct track *prev = NULL, *next = NULL;
    bool seen = track == NULL;
    for (int n = 0; n < mpctx->num_tracks; n++) {
        struct track *cur = mpctx->tracks[n];
        if (cur->type == type) {
            if (cur == track) {
                seen = true;
            } else {
                if (seen && !next) {
                    next = cur;
                } else if (!seen || !track) {
                    prev = cur;
                }
            }
        }
    }
    return direction > 0 ? next : prev;
}

static int property_switch_track(m_option_t *prop, int action, void *arg,
                                 MPContext *mpctx, enum stream_type type)
{
    if (!mpctx->num_sources)
        return M_PROPERTY_UNAVAILABLE;
    struct track *track = mpctx->current_track[type];

    switch (action) {
    case M_PROPERTY_GET:
        *(int *) arg = track ? track->user_tid : -2;
        return M_PROPERTY_OK;
    case M_PROPERTY_PRINT:
        if (!track)
            *(char **) arg = talloc_strdup(NULL, "no");
        else {
            char *lang = track->lang;
            if (!lang)
                lang = mp_gtext("unknown");

            if (track->title)
                *(char **)arg = talloc_asprintf(NULL, "(%d) %s (\"%s\")",
                                           track->user_tid, lang, track->title);
            else
                *(char **)arg = talloc_asprintf(NULL, "(%d) %s",
                                                track->user_tid, lang);
        }
        return M_PROPERTY_OK;

    case M_PROPERTY_SWITCH: {
        struct m_property_switch_arg *sarg = arg;
        mp_switch_track(mpctx, type,
            track_next(mpctx, type, sarg->inc >= 0 ? +1 : -1, track));
        return M_PROPERTY_OK;
    }
    case M_PROPERTY_SET:
        mp_switch_track(mpctx, type, mp_track_by_tid(mpctx, type, *(int *)arg));
        return M_PROPERTY_OK;
    }
    return mp_property_generic_option(prop, action, arg, mpctx);
}

static const char *track_type_name(enum stream_type t)
{
    switch (t) {
    case STREAM_VIDEO: return "Video";
    case STREAM_AUDIO: return "Audio";
    case STREAM_SUB: return "Sub";
    }
    return NULL;
}

static int property_list_tracks(m_option_t *prop, int action, void *arg,
                                MPContext *mpctx, enum stream_type type)
{
    if (action == M_PROPERTY_GET) {
        char *res = NULL;

        for (int type = 0; type < STREAM_TYPE_COUNT; type++) {
            for (int n = 0; n < mpctx->num_tracks; n++) {
                struct track *track = mpctx->tracks[n];
                if (track->type != type)
                    continue;

                bool selected = mpctx->current_track[track->type] == track;
                res = talloc_asprintf_append(res, "%s: ",
                                             track_type_name(track->type));
                if (selected)
                    res = talloc_asprintf_append(res, "> ");
                res = talloc_asprintf_append(res, "(%d) ", track->user_tid);
                if (track->title)
                    res = talloc_asprintf_append(res, "'%s' ", track->title);
                if (track->lang)
                    res = talloc_asprintf_append(res, "(%s) ", track->lang);
                if (track->is_external)
                    res = talloc_asprintf_append(res, "(external) ");
                if (selected)
                    res = talloc_asprintf_append(res, "<");
                res = talloc_asprintf_append(res, "\n");
            }

            res = talloc_asprintf_append(res, "\n");
        }

        struct demuxer *demuxer = mpctx->master_demuxer;
        if (demuxer && demuxer->num_editions > 1)
            res = talloc_asprintf_append(res, "\nEdition: %d of %d\n",
                                        demuxer->edition + 1,
                                        demuxer->num_editions);

        *(char **)arg = res;
        return M_PROPERTY_OK;
    }
    return M_PROPERTY_NOT_IMPLEMENTED;
}

/// Selected audio id (RW)
static int mp_property_audio(m_option_t *prop, int action, void *arg,
                             MPContext *mpctx)
{
    return property_switch_track(prop, action, arg, mpctx, STREAM_AUDIO);
}

/// Selected video id (RW)
static int mp_property_video(m_option_t *prop, int action, void *arg,
                             MPContext *mpctx)
{
    return property_switch_track(prop, action, arg, mpctx, STREAM_VIDEO);
}

static struct track *find_track_by_demuxer_id(MPContext *mpctx,
                                              enum stream_type type,
                                              int demuxer_id)
{
    for (int n = 0; n < mpctx->num_tracks; n++) {
        struct track *track = mpctx->tracks[n];
        if (track->type == type && track->demuxer_id == demuxer_id)
            return track;
    }
    return NULL;
}

static int mp_property_program(m_option_t *prop, int action, void *arg,
                               MPContext *mpctx)
{
    demux_program_t prog;

    struct demuxer *demuxer = mpctx->master_demuxer;
    if (!demuxer)
        return M_PROPERTY_UNAVAILABLE;

    switch (action) {
    case M_PROPERTY_SWITCH:
    case M_PROPERTY_SET:
        if (action == M_PROPERTY_SET && arg)
            prog.progid = *((int *) arg);
        else
            prog.progid = -1;
        if (demux_control(demuxer, DEMUXER_CTRL_IDENTIFY_PROGRAM, &prog) ==
            DEMUXER_CTRL_NOTIMPL)
            return M_PROPERTY_ERROR;

        if (prog.aid < 0 && prog.vid < 0) {
            mp_msg(MSGT_CPLAYER, MSGL_ERR,
                   "Selected program contains no audio or video streams!\n");
            return M_PROPERTY_ERROR;
        }
        mp_switch_track(mpctx, STREAM_VIDEO,
                find_track_by_demuxer_id(mpctx, STREAM_VIDEO, prog.vid));
        mp_switch_track(mpctx, STREAM_AUDIO,
                find_track_by_demuxer_id(mpctx, STREAM_AUDIO, prog.aid));
        mp_switch_track(mpctx, STREAM_SUB,
                find_track_by_demuxer_id(mpctx, STREAM_VIDEO, prog.sid));
        return M_PROPERTY_OK;
    }
    return M_PROPERTY_NOT_IMPLEMENTED;
}


/// Fullscreen state (RW)
static int mp_property_fullscreen(m_option_t *prop,
                                  int action,
                                  void *arg,
                                  MPContext *mpctx)
{
    if (!mpctx->video_out)
        return M_PROPERTY_UNAVAILABLE;
    struct mp_vo_opts *opts = mpctx->video_out->opts;

    if (action == M_PROPERTY_SET) {
        if (opts->fs == !!*(int *) arg)
            return M_PROPERTY_OK;
        if (mpctx->video_out->config_ok)
            vo_control(mpctx->video_out, VOCTRL_FULLSCREEN, 0);
        mpctx->opts.fullscreen = opts->fs;
        return M_PROPERTY_OK;
    }
    return mp_property_generic_option(prop, action, arg, mpctx);
}

static int mp_property_deinterlace(m_option_t *prop, int action,
                                   void *arg, MPContext *mpctx)
{
    if (!mpctx->sh_video || !mpctx->sh_video->vfilter)
        return M_PROPERTY_UNAVAILABLE;
    vf_instance_t *vf = mpctx->sh_video->vfilter;
    int enabled = 0;
    if (vf->control(vf, VFCTRL_GET_DEINTERLACE, &enabled) != CONTROL_OK)
        return M_PROPERTY_UNAVAILABLE;
    switch (action) {
    case M_PROPERTY_GET:
        *(int *)arg = !!enabled;
        return M_PROPERTY_OK;
    case M_PROPERTY_SET:
        vf->control(vf, VFCTRL_SET_DEINTERLACE, arg);
        return M_PROPERTY_OK;
    }
    return M_PROPERTY_NOT_IMPLEMENTED;
}

static int colormatrix_property_helper(m_option_t *prop, int action,
                                      void *arg, MPContext *mpctx)
{
    int r = mp_property_generic_option(prop, action, arg, mpctx);
    if (action == M_PROPERTY_SET) {
        if (mpctx->sh_video)
            set_video_colorspace(mpctx->sh_video);
    }
    return r;
}

static int mp_property_colormatrix(m_option_t *prop, int action, void *arg,
                                   MPContext *mpctx)
{
    if (action != M_PROPERTY_PRINT)
        return colormatrix_property_helper(prop, action, arg, mpctx);

    struct MPOpts *opts = &mpctx->opts;
    struct mp_csp_details actual = { .format = -1 };
    char *req_csp = mp_csp_names[opts->requested_colorspace];
    char *real_csp = NULL;
    if (mpctx->sh_video) {
        struct vf_instance *vf = mpctx->sh_video->vfilter;
        if (vf->control(vf, VFCTRL_GET_YUV_COLORSPACE, &actual) == true) {
            real_csp = mp_csp_names[actual.format];
        } else {
            real_csp = "Unknown";
        }
    }
    char *res;
    if (opts->requested_colorspace == MP_CSP_AUTO && real_csp) {
        // Caveat: doesn't handle the case when the autodetected colorspace
        // is different from the actual colorspace as used by the
        // VO - the OSD will display the VO colorspace without
        // indication that it doesn't match the requested colorspace.
        res = talloc_asprintf(NULL, "Auto (%s)", real_csp);
    } else if (opts->requested_colorspace == actual.format || !real_csp) {
        res = talloc_strdup(NULL, req_csp);
    } else
        res = talloc_asprintf(NULL, mp_gtext("%s, but %s used"),
                                req_csp, real_csp);
    *(char **)arg = res;
    return M_PROPERTY_OK;
}

static int levels_property_helper(int offset, m_option_t *prop, int action,
                                  void *arg, MPContext *mpctx)
{
    if (action != M_PROPERTY_PRINT)
        return colormatrix_property_helper(prop, action, arg, mpctx);

    struct m_option opt = {0};
    mp_property_generic_option(prop, M_PROPERTY_GET_TYPE, &opt, mpctx);
    assert(opt.type);

    int requested = 0;
    mp_property_generic_option(prop, M_PROPERTY_GET, &requested, mpctx);

    struct mp_csp_details actual = {0};
    int actual_level = -1;
    char *req_level = m_option_print(&opt, &requested);
    char *real_level = NULL;
    if (mpctx->sh_video) {
        struct vf_instance *vf = mpctx->sh_video->vfilter;
        if (vf->control(vf, VFCTRL_GET_YUV_COLORSPACE, &actual) == true) {
            actual_level = *(enum mp_csp_levels *)(((char *)&actual) + offset);
            real_level = m_option_print(&opt, &actual_level);
        } else {
            real_level = talloc_strdup(NULL, "Unknown");
        }
    }
    char *res;
    if (requested == MP_CSP_LEVELS_AUTO && real_level) {
        res = talloc_asprintf(NULL, "Auto (%s)", real_level);
    } else if (requested == actual_level || !real_level) {
        res = talloc_strdup(NULL, real_level);
    } else
        res = talloc_asprintf(NULL, mp_gtext("%s, but %s used"),
                                req_level, real_level);
    talloc_free(req_level);
    talloc_free(real_level);
    *(char **)arg = res;
    return M_PROPERTY_OK;
}

static int mp_property_colormatrix_input_range(m_option_t *prop, int action,
                                               void *arg, MPContext *mpctx)
{
    return levels_property_helper(offsetof(struct mp_csp_details, levels_in),
                                  prop, action, arg, mpctx);
}

static int mp_property_colormatrix_output_range(m_option_t *prop, int action,
                                                void *arg, MPContext *mpctx)
{
    return levels_property_helper(offsetof(struct mp_csp_details, levels_out),
                                  prop, action, arg, mpctx);
}

/// Panscan (RW)
static int mp_property_panscan(m_option_t *prop, int action, void *arg,
                               MPContext *mpctx)
{

    if (!mpctx->video_out
        || vo_control(mpctx->video_out, VOCTRL_GET_PANSCAN, NULL) != VO_TRUE)
        return M_PROPERTY_UNAVAILABLE;

    int r = mp_property_generic_option(prop, action, arg, mpctx);
    if (action == M_PROPERTY_SET)
        vo_control(mpctx->video_out, VOCTRL_SET_PANSCAN, NULL);
    return r;
}

/// Helper to set vo flags.
/** \ingroup PropertyImplHelper
 */
static int mp_property_vo_flag(m_option_t *prop, int action, void *arg,
                               int vo_ctrl, int *vo_var, MPContext *mpctx)
{

    if (!mpctx->video_out)
        return M_PROPERTY_UNAVAILABLE;

    if (action == M_PROPERTY_SET) {
        if (*vo_var == !!*(int *) arg)
            return M_PROPERTY_OK;
        if (mpctx->video_out->config_ok)
            vo_control(mpctx->video_out, vo_ctrl, 0);
        return M_PROPERTY_OK;
    }
    return mp_property_generic_option(prop, action, arg, mpctx);
}

/// Window always on top (RW)
static int mp_property_ontop(m_option_t *prop, int action, void *arg,
                             MPContext *mpctx)
{
    return mp_property_vo_flag(prop, action, arg, VOCTRL_ONTOP,
                               &mpctx->opts.vo.ontop, mpctx);
}

/// Show window borders (RW)
static int mp_property_border(m_option_t *prop, int action, void *arg,
                              MPContext *mpctx)
{
    return mp_property_vo_flag(prop, action, arg, VOCTRL_BORDER,
                               &mpctx->opts.vo.border, mpctx);
}

static int mp_property_framedrop(m_option_t *prop, int action,
                                 void *arg, MPContext *mpctx)
{
    if (!mpctx->sh_video)
        return M_PROPERTY_UNAVAILABLE;

    return mp_property_generic_option(prop, action, arg, mpctx);
}

/// Color settings, try to use vf/vo then fall back on TV. (RW)
static int mp_property_gamma(m_option_t *prop, int action, void *arg,
                             MPContext *mpctx)
{
    int *gamma = (int *)((char *)&mpctx->opts + prop->offset);
    int r, val;

    if (!mpctx->sh_video)
        return M_PROPERTY_UNAVAILABLE;

    if (gamma[0] == 1000) {
        gamma[0] = 0;
        get_video_colors(mpctx->sh_video, prop->name, gamma);
    }

    switch (action) {
    case M_PROPERTY_SET:
        *gamma = *(int *) arg;
        r = set_video_colors(mpctx->sh_video, prop->name, *gamma);
        if (r <= 0)
            break;
        return r;
    case M_PROPERTY_GET:
        if (get_video_colors(mpctx->sh_video, prop->name, &val) > 0) {
            *(int *)arg = val;
            return M_PROPERTY_OK;
        }
        break;
    default:
        return mp_property_generic_option(prop, action, arg, mpctx);
    }

#ifdef CONFIG_TV
    if (mpctx->sh_video->gsh->demuxer->type == DEMUXER_TYPE_TV) {
        int l = strlen(prop->name);
        char tv_prop[3 + l + 1];
        sprintf(tv_prop, "tv-%s", prop->name);
        return mp_property_do(tv_prop, action, arg, mpctx);
    }
#endif

    return M_PROPERTY_UNAVAILABLE;
}

/// Video codec tag (RO)
static int mp_property_video_format(m_option_t *prop, int action,
                                    void *arg, MPContext *mpctx)
{
    const char *c = mpctx->sh_video ? mpctx->sh_video->gsh->codec : NULL;
    return m_property_strdup_ro(prop, action, arg, c);
}

/// Video codec name (RO)
static int mp_property_video_codec(m_option_t *prop, int action,
                                   void *arg, MPContext *mpctx)
{
    const char *c = mpctx->sh_video ? mpctx->sh_video->gsh->decoder_desc : NULL;
    return m_property_strdup_ro(prop, action, arg, c);
}


/// Video bitrate (RO)
static int mp_property_video_bitrate(m_option_t *prop, int action,
                                     void *arg, MPContext *mpctx)
{
    if (!mpctx->sh_video)
        return M_PROPERTY_UNAVAILABLE;
    if (action == M_PROPERTY_PRINT) {
        *(char **)arg = format_bitrate(mpctx->sh_video->i_bps);
        return M_PROPERTY_OK;
    }
    return m_property_int_ro(prop, action, arg, mpctx->sh_video->i_bps);
}

/// Video display width (RO)
static int mp_property_width(m_option_t *prop, int action, void *arg,
                             MPContext *mpctx)
{
    if (!mpctx->sh_video)
        return M_PROPERTY_UNAVAILABLE;
    return m_property_int_ro(prop, action, arg, mpctx->sh_video->disp_w);
}

/// Video display height (RO)
static int mp_property_height(m_option_t *prop, int action, void *arg,
                              MPContext *mpctx)
{
    if (!mpctx->sh_video)
        return M_PROPERTY_UNAVAILABLE;
    return m_property_int_ro(prop, action, arg, mpctx->sh_video->disp_h);
}

static int property_vo_wh(m_option_t *prop, int action, void *arg,
                          MPContext *mpctx, bool get_w)
{
    struct vo *vo = mpctx->video_out;
    if (!mpctx->sh_video && !vo || !vo->hasframe)
        return M_PROPERTY_UNAVAILABLE;
    return m_property_int_ro(prop, action, arg,
                             get_w ? vo->aspdat.prew : vo->aspdat.preh);
}

static int mp_property_dwidth(m_option_t *prop, int action, void *arg,
                                MPContext *mpctx)
{
    return property_vo_wh(prop, action, arg, mpctx, true);
}

static int mp_property_dheight(m_option_t *prop, int action, void *arg,
                                 MPContext *mpctx)
{
    return property_vo_wh(prop, action, arg, mpctx, false);
}

/// Video fps (RO)
static int mp_property_fps(m_option_t *prop, int action, void *arg,
                           MPContext *mpctx)
{
    if (!mpctx->sh_video)
        return M_PROPERTY_UNAVAILABLE;
    return m_property_float_ro(prop, action, arg, mpctx->sh_video->fps);
}

/// Video aspect (RO)
static int mp_property_aspect(m_option_t *prop, int action, void *arg,
                              MPContext *mpctx)
{
    if (!mpctx->sh_video)
        return M_PROPERTY_UNAVAILABLE;
    switch (action) {
    case M_PROPERTY_SET: {
        float f = *(float *)arg;
        if (f < 0.1)
            f = (float)mpctx->sh_video->disp_w / mpctx->sh_video->disp_h;
        mpctx->opts.movie_aspect = f;
        video_reinit_vo(mpctx->sh_video);
        return M_PROPERTY_OK;
    }
    case M_PROPERTY_GET:
        *(float *)arg = mpctx->sh_video->aspect;
        return M_PROPERTY_OK;
    }
    return M_PROPERTY_NOT_IMPLEMENTED;
}

// For OSD and subtitle related properties using the generic option bridge.
// - Fail as unavailable if no video is active
// - Trigger OSD state update when property is set
static int property_osd_helper(m_option_t *prop, int action, void *arg,
                               MPContext *mpctx)
{
    if (!mpctx->sh_video)
        return M_PROPERTY_UNAVAILABLE;
    if (action == M_PROPERTY_SET)
        osd_changed_all(mpctx->osd);
    return mp_property_generic_option(prop, action, arg, mpctx);
}

/// Selected subtitles (RW)
static int mp_property_sub(m_option_t *prop, int action, void *arg,
                           MPContext *mpctx)
{
    return property_switch_track(prop, action, arg, mpctx, STREAM_SUB);
}

/// Subtitle delay (RW)
static int mp_property_sub_delay(m_option_t *prop, int action, void *arg,
                                 MPContext *mpctx)
{
    if (!mpctx->sh_video)
        return M_PROPERTY_UNAVAILABLE;
    switch (action) {
    case M_PROPERTY_PRINT:
        *(char **)arg = format_delay(sub_delay);
        return M_PROPERTY_OK;
    }
    return mp_property_generic_option(prop, action, arg, mpctx);
}

static int mp_property_sub_pos(m_option_t *prop, int action, void *arg,
                               MPContext *mpctx)
{
    if (!mpctx->sh_video)
        return M_PROPERTY_UNAVAILABLE;
    if (action == M_PROPERTY_PRINT) {
        *(char **)arg = talloc_asprintf(NULL, "%d/100", sub_pos);
        return M_PROPERTY_OK;
    }
    return property_osd_helper(prop, action, arg, mpctx);
}

/// Subtitle visibility (RW)
static int mp_property_sub_visibility(m_option_t *prop, int action,
                                      void *arg, MPContext *mpctx)
{
    struct MPOpts *opts = &mpctx->opts;

    if (!mpctx->sh_video)
        return M_PROPERTY_UNAVAILABLE;

    switch (action) {
    case M_PROPERTY_SET:
        opts->sub_visibility = *(int *)arg;
        vo_osd_changed(OSDTYPE_SUBTITLE);
        if (vo_spudec)
            vo_osd_changed(OSDTYPE_SPU);
        return M_PROPERTY_OK;
    case M_PROPERTY_GET:
        *(int *)arg = opts->sub_visibility;
        return M_PROPERTY_OK;
    }
    return M_PROPERTY_NOT_IMPLEMENTED;
}

/// Show only forced subtitles (RW)
static int mp_property_sub_forced_only(m_option_t *prop, int action,
                                       void *arg, MPContext *mpctx)
{
    struct MPOpts *opts = &mpctx->opts;

    if (!vo_spudec)
        return M_PROPERTY_UNAVAILABLE;

    if (action == M_PROPERTY_SET) {
        opts->forced_subs_only = *(int *)arg;
        spudec_set_forced_subs_only(vo_spudec, opts->forced_subs_only);
        return M_PROPERTY_OK;
    }
    return mp_property_generic_option(prop, action, arg, mpctx);
}


#ifdef CONFIG_TV

static tvi_handle_t *get_tvh(struct MPContext *mpctx)
{
    if (!(mpctx->master_demuxer && mpctx->master_demuxer->type == DEMUXER_TYPE_TV))
        return NULL;
    return mpctx->master_demuxer->priv;
}

/// TV color settings (RW)
static int mp_property_tv_color(m_option_t *prop, int action, void *arg,
                                MPContext *mpctx)
{
    tvi_handle_t *tvh = get_tvh(mpctx);
    if (!tvh)
        return M_PROPERTY_UNAVAILABLE;

    switch (action) {
    case M_PROPERTY_SET:
        return tv_set_color_options(tvh, prop->offset, *(int *) arg);
    case M_PROPERTY_GET:
        return tv_get_color_options(tvh, prop->offset, arg);
    }
    return M_PROPERTY_NOT_IMPLEMENTED;
}

#endif

static int count_playlist_pos(struct playlist *pl, struct playlist_entry *e)
{
    struct playlist_entry *cur = pl->first;
    int pos = 0;
    if (!e)
        return -1;
    while (cur && cur != e) {
        cur = cur->next;
        pos++;
    }
    return cur == e ? pos : -1;
}

static int mp_property_playlist_pos(m_option_t *prop, int action, void *arg,
                                    MPContext *mpctx)
{
    if (action == M_PROPERTY_GET) {
        struct playlist *pl = mpctx->playlist;
        int pos = count_playlist_pos(pl, pl->current);
        if (pos < 0)
            return M_PROPERTY_UNAVAILABLE;
        *(int *)arg = pos;
        return M_PROPERTY_OK;
    }
    return M_PROPERTY_NOT_IMPLEMENTED;
}

static int mp_property_playlist_count(m_option_t *prop, int action, void *arg,
                                      MPContext *mpctx)
{
    if (action == M_PROPERTY_GET) {
        struct playlist *pl = mpctx->playlist;
        *(int *)arg = count_playlist_pos(pl, pl->last) + 1;
        return M_PROPERTY_OK;
    }
    return M_PROPERTY_NOT_IMPLEMENTED;
}

static int mp_property_playlist(m_option_t *prop, int action, void *arg,
                                MPContext *mpctx)
{
    if (action == M_PROPERTY_GET) {
        char *res = talloc_strdup(NULL, "");

        for (struct playlist_entry *e = mpctx->playlist->first; e; e = e->next)
        {
            if (mpctx->playlist->current == e) {
                res = talloc_asprintf_append(res, "> %s <\n", e->filename);
            } else {
                res = talloc_asprintf_append(res, "%s\n", e->filename);
            }
        }

        *(char **)arg = res;
        return M_PROPERTY_OK;
    }
    return M_PROPERTY_NOT_IMPLEMENTED;
}

static int mp_property_alias(m_option_t *prop, int action, void *arg,
                             MPContext *mpctx)
{
    const char *real_property = prop->priv;
    int r = mp_property_do(real_property, action, arg, mpctx);
    if (action == M_PROPERTY_GET_TYPE && r >= 0) {
        // Fix the property name
        struct m_option *type = arg;
        type->name = prop->name;
    }
    return r;
}

// Use option-to-property-bridge. (The property and option have the same names.)
#define M_OPTION_PROPERTY(name) \
    {(name), mp_property_generic_option, &m_option_type_dummy, 0, 0, 0, (name)}

// OPTION_PROPERTY(), but with a custom property handler. The custom handler
// must let unknown operations fall back to mp_property_generic_option().
#define M_OPTION_PROPERTY_CUSTOM(name, handler) \
    {(name), (handler), &m_option_type_dummy, 0, 0, 0, (name)}
#define M_OPTION_PROPERTY_CUSTOM_(name, handler, ...) \
    {(name), (handler), &m_option_type_dummy, 0, 0, 0, (name), __VA_ARGS__}

// Redirect a property name to another
#define M_PROPERTY_ALIAS(name, real_property) \
    {(name), mp_property_alias, &m_option_type_dummy, 0, 0, 0, (real_property)}

/// All properties available in MPlayer.
/** \ingroup Properties
 */
static const m_option_t mp_properties[] = {
    // General
    M_OPTION_PROPERTY("osd-level"),
    M_OPTION_PROPERTY_CUSTOM("osd-scale", property_osd_helper),
    M_OPTION_PROPERTY("loop"),
    M_OPTION_PROPERTY_CUSTOM("speed", mp_property_playback_speed),
    { "filename", mp_property_filename, CONF_TYPE_STRING,
      0, 0, 0, NULL },
    { "path", mp_property_path, CONF_TYPE_STRING,
      0, 0, 0, NULL },
    { "media-title", mp_property_media_title, CONF_TYPE_STRING,
      0, 0, 0, NULL },
    { "stream-path", mp_property_stream_path, CONF_TYPE_STRING,
      0, 0, 0, NULL },
    M_OPTION_PROPERTY_CUSTOM("stream-capture", mp_property_stream_capture),
    { "demuxer", mp_property_demuxer, CONF_TYPE_STRING,
      0, 0, 0, NULL },
    { "stream-pos", mp_property_stream_pos, CONF_TYPE_INT64,
      M_OPT_MIN, 0, 0, NULL },
    { "stream-start", mp_property_stream_start, CONF_TYPE_INT64,
      M_OPT_MIN, 0, 0, NULL },
    { "stream-end", mp_property_stream_end, CONF_TYPE_INT64,
      M_OPT_MIN, 0, 0, NULL },
    { "stream-length", mp_property_stream_length, CONF_TYPE_INT64,
      M_OPT_MIN, 0, 0, NULL },
    { "stream-time-pos", mp_property_stream_time_pos, CONF_TYPE_TIME,
      M_OPT_MIN, 0, 0, NULL },
    { "length", mp_property_length, CONF_TYPE_TIME,
      M_OPT_MIN, 0, 0, NULL },
    { "avsync", mp_property_avsync, CONF_TYPE_DOUBLE },
    { "percent-pos", mp_property_percent_pos, CONF_TYPE_INT,
      M_OPT_RANGE, 0, 100, NULL },
    { "ratio-pos", mp_property_ratio_pos, CONF_TYPE_DOUBLE,
      M_OPT_RANGE, 0, 1, NULL },
    { "time-pos", mp_property_time_pos, CONF_TYPE_TIME,
      M_OPT_MIN, 0, 0, NULL },
    { "time-remaining", mp_property_remaining, CONF_TYPE_TIME },
    { "chapter", mp_property_chapter, CONF_TYPE_INT,
      M_OPT_MIN, 0, 0, NULL },
    M_OPTION_PROPERTY_CUSTOM("edition", mp_property_edition),
    { "titles", mp_property_titles, CONF_TYPE_INT,
      0, 0, 0, NULL },
    { "chapters", mp_property_chapters, CONF_TYPE_INT,
      0, 0, 0, NULL },
    { "editions", mp_property_editions, CONF_TYPE_INT },
    { "angle", mp_property_angle, &m_option_type_dummy },
    { "metadata", mp_property_metadata, CONF_TYPE_STRING_LIST,
      0, 0, 0, NULL },
    M_OPTION_PROPERTY_CUSTOM("pause", mp_property_pause),
    { "cache", mp_property_cache, CONF_TYPE_INT },
    M_OPTION_PROPERTY("pts-association-mode"),
    M_OPTION_PROPERTY("hr-seek"),

    { "playlist-pos", mp_property_playlist_pos, CONF_TYPE_INT },
    { "playlist-count", mp_property_playlist_count, CONF_TYPE_INT },

    { "chapter-list", mp_property_list_chapters, CONF_TYPE_STRING },
    { "track-list", property_list_tracks, CONF_TYPE_STRING },
    { "playlist", mp_property_playlist, CONF_TYPE_STRING },

    // Audio
    { "volume", mp_property_volume, CONF_TYPE_FLOAT,
      M_OPT_RANGE, 0, 100, NULL },
    { "mute", mp_property_mute, CONF_TYPE_FLAG,
      M_OPT_RANGE, 0, 1, NULL },
    M_OPTION_PROPERTY_CUSTOM("audio-delay", mp_property_audio_delay),
    { "audio-format", mp_property_audio_format, CONF_TYPE_STRING,
      0, 0, 0, NULL },
    { "audio-codec", mp_property_audio_codec, CONF_TYPE_STRING,
      0, 0, 0, NULL },
    { "audio-bitrate", mp_property_audio_bitrate, CONF_TYPE_INT,
      0, 0, 0, NULL },
    { "samplerate", mp_property_samplerate, CONF_TYPE_INT,
      0, 0, 0, NULL },
    { "channels", mp_property_channels, CONF_TYPE_INT,
      0, 0, 0, NULL },
    M_OPTION_PROPERTY_CUSTOM("aid", mp_property_audio),
    { "balance", mp_property_balance, CONF_TYPE_FLOAT,
      M_OPT_RANGE, -1, 1, NULL },

    // Video
    M_OPTION_PROPERTY_CUSTOM("fullscreen", mp_property_fullscreen),
    { "deinterlace", mp_property_deinterlace, CONF_TYPE_FLAG,
      M_OPT_RANGE, 0, 1, NULL },
    M_OPTION_PROPERTY_CUSTOM("colormatrix", mp_property_colormatrix),
    M_OPTION_PROPERTY_CUSTOM("colormatrix-input-range",
                             mp_property_colormatrix_input_range),
    M_OPTION_PROPERTY_CUSTOM("colormatrix-output-range",
                             mp_property_colormatrix_output_range),
    M_OPTION_PROPERTY_CUSTOM("ontop", mp_property_ontop),
    M_OPTION_PROPERTY_CUSTOM("border", mp_property_border),
    M_OPTION_PROPERTY_CUSTOM("framedrop", mp_property_framedrop),
    M_OPTION_PROPERTY_CUSTOM_("gamma", mp_property_gamma,
                    .offset = offsetof(struct MPOpts, gamma_gamma)),
    M_OPTION_PROPERTY_CUSTOM_("brightness", mp_property_gamma,
                    .offset = offsetof(struct MPOpts, gamma_brightness)),
    M_OPTION_PROPERTY_CUSTOM_("contrast", mp_property_gamma,
                    .offset = offsetof(struct MPOpts, gamma_contrast)),
    M_OPTION_PROPERTY_CUSTOM_("saturation", mp_property_gamma,
                    .offset = offsetof(struct MPOpts, gamma_saturation)),
    M_OPTION_PROPERTY_CUSTOM_("hue", mp_property_gamma,
                    .offset = offsetof(struct MPOpts, gamma_hue)),
    M_OPTION_PROPERTY_CUSTOM("panscan", mp_property_panscan),
    { "video-format", mp_property_video_format, CONF_TYPE_STRING,
      0, 0, 0, NULL },
    { "video-codec", mp_property_video_codec, CONF_TYPE_STRING,
      0, 0, 0, NULL },
    { "video-bitrate", mp_property_video_bitrate, CONF_TYPE_INT,
      0, 0, 0, NULL },
    { "width", mp_property_width, CONF_TYPE_INT,
      0, 0, 0, NULL },
    { "height", mp_property_height, CONF_TYPE_INT,
      0, 0, 0, NULL },
    { "dwidth", mp_property_dwidth, CONF_TYPE_INT },
    { "dheight", mp_property_dheight, CONF_TYPE_INT },
    { "fps", mp_property_fps, CONF_TYPE_FLOAT,
      0, 0, 0, NULL },
    { "aspect", mp_property_aspect, CONF_TYPE_FLOAT,
      CONF_RANGE, 0, 10, NULL },
    M_OPTION_PROPERTY_CUSTOM("vid", mp_property_video),
    { "program", mp_property_program, CONF_TYPE_INT,
      CONF_RANGE, -1, 65535, NULL },

    // Subs
    M_OPTION_PROPERTY_CUSTOM("sid", mp_property_sub),
    M_OPTION_PROPERTY_CUSTOM("sub-delay", mp_property_sub_delay),
    M_OPTION_PROPERTY_CUSTOM("sub-pos", mp_property_sub_pos),
    { "sub-visibility", mp_property_sub_visibility, CONF_TYPE_FLAG,
      M_OPT_RANGE, 0, 1, NULL },
    M_OPTION_PROPERTY_CUSTOM("sub-forced-only", mp_property_sub_forced_only),
    M_OPTION_PROPERTY_CUSTOM("sub-scale", property_osd_helper),
#ifdef CONFIG_ASS
    M_OPTION_PROPERTY_CUSTOM("ass-use-margins", property_osd_helper),
    M_OPTION_PROPERTY_CUSTOM("ass-vsfilter-aspect-compat", property_osd_helper),
    M_OPTION_PROPERTY_CUSTOM("ass-style-override", property_osd_helper),
#endif

#ifdef CONFIG_TV
    { "tv-brightness", mp_property_tv_color, CONF_TYPE_INT,
      M_OPT_RANGE, -100, 100, .offset = TV_COLOR_BRIGHTNESS },
    { "tv-contrast", mp_property_tv_color, CONF_TYPE_INT,
      M_OPT_RANGE, -100, 100, .offset = TV_COLOR_CONTRAST },
    { "tv-saturation", mp_property_tv_color, CONF_TYPE_INT,
      M_OPT_RANGE, -100, 100, .offset = TV_COLOR_SATURATION },
    { "tv-hue", mp_property_tv_color, CONF_TYPE_INT,
      M_OPT_RANGE, -100, 100, .offset = TV_COLOR_HUE },
#endif

    M_PROPERTY_ALIAS("video", "vid"),
    M_PROPERTY_ALIAS("audio", "aid"),
    M_PROPERTY_ALIAS("sub", "sid"),

    {0},
};

const struct m_option *mp_get_property_list(void)
{
    return mp_properties;
}

int mp_property_do(const char *name, int action, void *val,
                   struct MPContext *ctx)
{
    return m_property_do(mp_properties, name, action, val, ctx);
}

char *mp_property_expand_string(struct MPContext *mpctx, char *str)
{
    return m_properties_expand_string(mp_properties, str, mpctx);
}

void property_print_help(void)
{
    m_properties_print_help_list(mp_properties);
}


/* List of default ways to show a property on OSD.
 *
 * If osd_progbar is set, a bar showing the current position between min/max
 * values of the property is shown. In this case osd_msg is only used for
 * terminal output if there is no video; it'll be a label shown together with
 * percentage.
 */
static struct property_osd_display {
    // property name
    const char *name;
    // name used on OSD
    const char *osd_name;
    // progressbar type
    int osd_progbar;
    // osd msg id if it must be shared
    int osd_id;
    // Needs special ways to display the new value (seeks are delayed)
    int seek_msg, seek_bar;
} property_osd_display[] = {
    // general
    { "loop", _("Loop") },
    { "chapter", .seek_msg = OSD_SEEK_INFO_CHAPTER_TEXT,
                 .seek_bar = OSD_SEEK_INFO_BAR },
    { "edition", .seek_msg = OSD_SEEK_INFO_EDITION },
    { "pts-association-mode", "PTS association mode" },
    { "hr-seek", "hr-seek" },
    { "speed", _("Speed") },
    // audio
    { "volume", _("Volume"), .osd_progbar = OSD_VOLUME },
    { "mute", _("Mute") },
    { "audio-delay", _("A-V delay") },
    { "audio", _("Audio") },
    { "balance", _("Balance"), .osd_progbar = OSD_BALANCE },
    // video
    { "panscan", _("Panscan"), .osd_progbar = OSD_PANSCAN },
    { "ontop", _("Stay on top") },
    { "border", _("Border") },
    { "framedrop", _("Framedrop") },
    { "deinterlace", _("Deinterlace") },
    { "colormatrix", _("YUV colormatrix") },
    { "colormatrix-input-range", _("YUV input range") },
    { "colormatrix-output-range", _("RGB output range") },
    { "gamma", _("Gamma"), .osd_progbar = OSD_BRIGHTNESS },
    { "brightness", _("Brightness"), .osd_progbar = OSD_BRIGHTNESS },
    { "contrast", _("Contrast"), .osd_progbar = OSD_CONTRAST },
    { "saturation", _("Saturation"), .osd_progbar = OSD_SATURATION },
    { "hue", _("Hue"), .osd_progbar = OSD_HUE },
    { "angle", _("Angle") },
    // subs
    { "sub", _("Subtitles") },
    { "sub-pos", _("Sub position") },
    { "sub-delay", _("Sub delay"), .osd_id = OSD_MSG_SUB_DELAY },
    { "sub-visibility", _("Subtitles") },
    { "sub-forced-only", _("Forced sub only") },
    { "sub-scale", _("Sub Scale")},
    { "ass-vsfilter-aspect-compat", _("Subtitle VSFilter aspect compat")},
    { "ass-style-override", _("ASS subtitle style override")},
#ifdef CONFIG_TV
    { "tv-brightness", _("Brightness"), .osd_progbar = OSD_BRIGHTNESS },
    { "tv-hue", _("Hue"), .osd_progbar = OSD_HUE},
    { "tv-saturation", _("Saturation"), .osd_progbar = OSD_SATURATION },
    { "tv-contrast", _("Contrast"), .osd_progbar = OSD_CONTRAST },
#endif
    {0}
};

static void show_property_osd(MPContext *mpctx, const char *pname,
                              enum mp_on_osd osd_mode)
{
    struct MPOpts *opts = &mpctx->opts;
    struct m_option prop = {0};
    struct property_osd_display *p;

    if (mp_property_do(pname, M_PROPERTY_GET_TYPE, &prop, mpctx) <= 0)
        return;

    int osd_progbar = 0;
    const char *osd_name = NULL;

    // look for the command
    for (p = property_osd_display; p->name; p++) {
        if (!strcmp(p->name, prop.name)) {
            osd_progbar = p->seek_bar ? 1 : p->osd_progbar;
            osd_name = p->seek_msg ? "" : mp_gtext(p->osd_name);
            break;
        }
    }
    if (!p->name)
        p = NULL;

    if (osd_mode != MP_ON_OSD_AUTO) {
        osd_name = osd_name ? osd_name : prop.name;
        if (!(osd_mode & MP_ON_OSD_MSG))
            osd_name = NULL;
        osd_progbar = osd_progbar ? osd_progbar : ' ';
        if (!(osd_mode & MP_ON_OSD_BAR))
            osd_progbar = 0;
    }

    if (p && (p->seek_msg || p->seek_bar)) {
        mpctx->add_osd_seek_info |=
            (osd_name ? p->seek_msg : 0) | (osd_progbar ? p->seek_bar : 0);
        return;
    }

    if (osd_progbar && (prop.flags & CONF_RANGE) == CONF_RANGE) {
        bool ok = false;
        if (prop.type == CONF_TYPE_INT) {
            int i;
            ok = mp_property_do(prop.name, M_PROPERTY_GET, &i, mpctx) > 0;
            if (ok)
                set_osd_bar(mpctx, osd_progbar, osd_name, prop.min, prop.max, i);
        } else if (prop.type == CONF_TYPE_FLOAT) {
            float f;
            ok = mp_property_do(prop.name, M_PROPERTY_GET, &f, mpctx) > 0;
            if (ok)
                set_osd_bar(mpctx, osd_progbar, osd_name, prop.min, prop.max, f);
        }
        if (ok && osd_mode == MP_ON_OSD_AUTO && opts->osd_bar_visible)
            return;
    }

    if (osd_name) {
        char *val = NULL;
        int r = mp_property_do(prop.name, M_PROPERTY_PRINT, &val, mpctx);
        if (r == M_PROPERTY_UNAVAILABLE) {
            set_osd_tmsg(mpctx, OSD_MSG_TEXT, 1, opts->osd_duration,
                         "%s: (unavailable)", osd_name);
        } else if (r >= 0 && val) {
            int osd_id = 0;
            if (p) {
                int index = p - property_osd_display;
                osd_id = p->osd_id ? p->osd_id : OSD_MSG_PROPERTY + index;
            }
            set_osd_tmsg(mpctx, osd_id, 1, opts->osd_duration,
                         "%s: %s", osd_name, val);
            talloc_free(val);
        }
    }
}

static const char *property_error_string(int error_value)
{
    switch (error_value) {
    case M_PROPERTY_ERROR:
        return "ERROR";
    case M_PROPERTY_UNAVAILABLE:
        return "PROPERTY_UNAVAILABLE";
    case M_PROPERTY_NOT_IMPLEMENTED:
        return "NOT_IMPLEMENTED";
    case M_PROPERTY_UNKNOWN:
        return "PROPERTY_UNKNOWN";
    }
    return "UNKNOWN";
}

<<<<<<< HEAD
=======
static void show_chapters_on_osd(MPContext *mpctx)
{
    int count = get_chapter_count(mpctx);
    int cur = mpctx->num_sources ? get_current_chapter(mpctx) : -1;
    char *res = NULL;
    int n;

    if (count < 1) {
        res = talloc_asprintf_append(res, "No chapters.");
    }

    for (n = 0; n < count; n++) {
        char *name = chapter_display_name(mpctx, n);
        double t = chapter_start_time(mpctx, n);
        char* time = mp_format_time(t, false);
        res = talloc_asprintf_append(res, "%s", time);
        talloc_free(time);
        char *m1 = "> ", *m2 = " <";
        if (n != cur)
            m1 = m2 = "";
        res = talloc_asprintf_append(res, "   %s%s%s\n", m1, name, m2);
        talloc_free(name);
    }

    set_osd_msg(mpctx, OSD_MSG_TEXT, 1, mpctx->opts.osd_duration, "%s", res);
    talloc_free(res);
}

static const char *track_type_name(enum stream_type t)
{
    switch (t) {
    case STREAM_VIDEO: return "Video";
    case STREAM_AUDIO: return "Audio";
    case STREAM_SUB: return "Sub";
    }
    return NULL;
}

static void show_tracks_on_osd(MPContext *mpctx)
{
    struct MPOpts *opts = &mpctx->opts;
    char *res = NULL;

    for (int type = 0; type < STREAM_TYPE_COUNT; type++) {
        for (int n = 0; n < mpctx->num_tracks; n++) {
            struct track *track = mpctx->tracks[n];
            if (track->type != type)
                continue;

            bool selected = mpctx->current_track[track->type] == track;
            res = talloc_asprintf_append(res, "%s: ", track_type_name(track->type));
            if (selected)
                res = talloc_asprintf_append(res, "> ");
            res = talloc_asprintf_append(res, "(%d) ", track->user_tid);
            if (track->title)
                res = talloc_asprintf_append(res, "'%s' ", track->title);
            if (track->lang)
                res = talloc_asprintf_append(res, "(%s) ", track->lang);
            if (track->is_external)
                res = talloc_asprintf_append(res, "(external) ");
            if (selected)
                res = talloc_asprintf_append(res, "<");
            res = talloc_asprintf_append(res, "\n");
        }

        res = talloc_asprintf_append(res, "\n");
    }

    struct demuxer *demuxer = mpctx->master_demuxer;
    if (demuxer && demuxer->num_editions > 1)
        res = talloc_asprintf_append(res, "\nEdition: %d of %d\n",
                                     demuxer->edition + 1,
                                     demuxer->num_editions);

    set_osd_msg(mpctx, OSD_MSG_TEXT, 1, opts->osd_duration, "%s", res);
    talloc_free(res);
}

static void show_playlist_on_osd(MPContext *mpctx)
{
    struct MPOpts *opts = &mpctx->opts;
    char *res = NULL;

    for (struct playlist_entry *e = mpctx->playlist->first; e; e = e->next) {
        if (mpctx->playlist->current == e) {
            res = talloc_asprintf_append(res, "> %s <\n", e->filename);
        } else {
            res = talloc_asprintf_append(res, "%s\n", e->filename);
        }
    }

    set_osd_msg(mpctx, OSD_MSG_TEXT, 1, opts->osd_duration, "%s", res);
    talloc_free(res);
}

static void change_video_filters(MPContext *mpctx, const char *cmd,
                                 const char *arg)
{
    struct MPOpts *opts = &mpctx->opts;
    struct m_config *conf = mpctx->mconfig;
    struct m_obj_settings *old_vf_settings = NULL;
    bool success = false;
    bool need_refresh = false;
    double refresh_pts = mpctx->last_vo_pts;

    // The option parser is used to modify the filter list itself.
    char optname[20];
    snprintf(optname, sizeof(optname), "vf-%s", cmd);
    const struct m_option *type = m_config_get_option(conf, bstr0(optname));

    // Backup old settings, in case it fails
    m_option_copy(type, &old_vf_settings, &opts->vf_settings);

    if (m_config_set_option0(conf, optname, arg) >= 0) {
        need_refresh = true;
        success = reinit_video_filters(mpctx) >= 0;
    }

    if (!success) {
        m_option_copy(type, &opts->vf_settings, &old_vf_settings);
        if (need_refresh)
            reinit_video_filters(mpctx);
    }
    m_option_free(type, &old_vf_settings);

    // Try to refresh the video by doing a precise seek to the currently
    // displayed frame.
    if (need_refresh && opts->pause)
        queue_seek(mpctx, MPSEEK_ABSOLUTE, refresh_pts, 1);
}

>>>>>>> 3b54dce9
void run_command(MPContext *mpctx, mp_cmd_t *cmd)
{
    struct MPOpts *opts = &mpctx->opts;
    sh_audio_t *const sh_audio = mpctx->sh_audio;
    sh_video_t *const sh_video = mpctx->sh_video;
    int osd_duration = opts->osd_duration;
    bool auto_osd = cmd->on_osd == MP_ON_OSD_AUTO;
    bool msg_osd = auto_osd || (cmd->on_osd & MP_ON_OSD_MSG);
    bool bar_osd = auto_osd || (cmd->on_osd & MP_ON_OSD_BAR);
    int osdl = msg_osd ? 1 : OSD_LEVEL_INVISIBLE;

    if (!cmd->raw_args) {
        for (int n = 0; n < cmd->nargs; n++) {
            if (cmd->args[n].type.type == CONF_TYPE_STRING) {
                cmd->args[n].v.s =
                    mp_property_expand_string(mpctx, cmd->args[n].v.s);
                if (!cmd->args[n].v.s)
                    return;
                talloc_steal(cmd, cmd->args[n].v.s);
            }
        }
    }

    switch (cmd->id) {
    case MP_CMD_SEEK: {
        double v = cmd->args[0].v.d;
        int abs = cmd->args[1].v.i;
        int exact = cmd->args[2].v.i;
        if (abs == 2) {   // Absolute seek to a timestamp in seconds
            queue_seek(mpctx, MPSEEK_ABSOLUTE, v, exact);
            set_osd_function(mpctx,
                             v > get_current_time(mpctx) ? OSD_FFW : OSD_REW);
        } else if (abs) {           /* Absolute seek by percentage */
            queue_seek(mpctx, MPSEEK_FACTOR, v / 100.0, exact);
            set_osd_function(mpctx, OSD_FFW); // Direction isn't set correctly
        } else {
            queue_seek(mpctx, MPSEEK_RELATIVE, v, exact);
            set_osd_function(mpctx, (v > 0) ? OSD_FFW : OSD_REW);
        }
        if (bar_osd)
            mpctx->add_osd_seek_info |= OSD_SEEK_INFO_BAR;
        if (msg_osd && !(auto_osd && opts->osd_bar_visible))
            mpctx->add_osd_seek_info |= OSD_SEEK_INFO_TEXT;
        break;
    }

    case MP_CMD_SET: {
        int r = mp_property_do(cmd->args[0].v.s, M_PROPERTY_SET_STRING,
                               cmd->args[1].v.s, mpctx);
        if (r == M_PROPERTY_OK || r == M_PROPERTY_UNAVAILABLE) {
            show_property_osd(mpctx, cmd->args[0].v.s, cmd->on_osd);
        } else if (r == M_PROPERTY_UNKNOWN) {
            mp_msg(MSGT_CPLAYER, MSGL_WARN,
                   "Unknown property: '%s'\n", cmd->args[0].v.s);
        } else if (r <= 0) {
            mp_msg(MSGT_CPLAYER, MSGL_WARN,
                   "Failed to set property '%s' to '%s'.\n",
                   cmd->args[0].v.s, cmd->args[1].v.s);
        }
        break;
    }

    case MP_CMD_ADD:
    case MP_CMD_CYCLE:
    {
        struct m_property_switch_arg s = {
            .inc = 1,
            .wrap = cmd->id == MP_CMD_CYCLE,
        };
        if (cmd->args[1].v.f)
            s.inc = cmd->args[1].v.f;
        int r = mp_property_do(cmd->args[0].v.s, M_PROPERTY_SWITCH, &s, mpctx);
        if (r == M_PROPERTY_OK || r == M_PROPERTY_UNAVAILABLE) {
            show_property_osd(mpctx, cmd->args[0].v.s, cmd->on_osd);
        } else if (r == M_PROPERTY_UNKNOWN) {
            mp_msg(MSGT_CPLAYER, MSGL_WARN,
                   "Unknown property: '%s'\n", cmd->args[0].v.s);
        } else if (r <= 0) {
            mp_msg(MSGT_CPLAYER, MSGL_WARN,
                   "Failed to increment property '%s' by %g.\n",
                   cmd->args[0].v.s, s.inc);
        }
        break;
    }

    case MP_CMD_GET_PROPERTY: {
        char *tmp;
        int r = mp_property_do(cmd->args[0].v.s, M_PROPERTY_GET_STRING,
                               &tmp, mpctx);
        if (r <= 0) {
            mp_msg(MSGT_CPLAYER, MSGL_WARN,
                   "Failed to get value of property '%s'.\n",
                   cmd->args[0].v.s);
            mp_msg(MSGT_GLOBAL, MSGL_INFO, "ANS_ERROR=%s\n",
                   property_error_string(r));
            break;
        }
        mp_msg(MSGT_GLOBAL, MSGL_INFO, "ANS_%s=%s\n",
               cmd->args[0].v.s, tmp);
        talloc_free(tmp);
        break;
    }

    case MP_CMD_SPEED_MULT: {
        float v = cmd->args[0].v.f;
        v *= mpctx->opts.playback_speed;
        mp_property_do("speed", M_PROPERTY_SET, &v, mpctx);
        show_property_osd(mpctx, "speed", cmd->on_osd);
        break;
    }

    case MP_CMD_FRAME_STEP:
        add_step_frame(mpctx, 1);
        break;

    case MP_CMD_FRAME_BACK_STEP:
        add_step_frame(mpctx, -1);
        break;

    case MP_CMD_QUIT:
        mpctx->stop_play = PT_QUIT;
        mpctx->quit_player_rc = cmd->args[0].v.i;
        break;

    case MP_CMD_QUIT_WATCH_LATER:
        mp_write_watch_later_conf(mpctx);
        mpctx->stop_play = PT_QUIT;
        mpctx->quit_player_rc = 0;
        break;

    case MP_CMD_PLAYLIST_NEXT:
    case MP_CMD_PLAYLIST_PREV:
    {
        int dir = cmd->id == MP_CMD_PLAYLIST_PREV ? -1 : +1;
        int force = cmd->args[0].v.i;

        struct playlist_entry *e = mp_next_file(mpctx, dir);
        if (!e && !force)
            break;
        mpctx->playlist->current = e;
        mpctx->playlist->current_was_replaced = false;
        mpctx->stop_play = PT_CURRENT_ENTRY;
        break;
    }

    case MP_CMD_SUB_STEP:
        if (sh_video) {
            int movement = cmd->args[0].v.i;
            struct track *track = mpctx->current_track[STREAM_SUB];
            bool available = false;
            if (track && track->subdata) {
                available = true;
                step_sub(track->subdata, mpctx->video_pts, movement);
            }
#ifdef CONFIG_ASS
            struct ass_track *ass_track = sub_get_ass_track(mpctx->osd);
            if (ass_track) {
                available = true;
                sub_delay += ass_step_sub(ass_track,
                  (mpctx->video_pts + sub_delay) * 1000 + .5, movement) / 1000.;
            }
#endif
            if (available)
                set_osd_tmsg(mpctx, OSD_MSG_SUB_DELAY, osdl, osd_duration,
                             "Sub delay: %d ms", ROUND(sub_delay * 1000));
        }
        break;

    case MP_CMD_OSD: {
        int v = cmd->args[0].v.i;
        int max = (opts->term_osd
                   && !sh_video) ? MAX_TERM_OSD_LEVEL : MAX_OSD_LEVEL;
        if (opts->osd_level > max)
            opts->osd_level = max;
        if (v < 0)
            opts->osd_level = (opts->osd_level + 1) % (max + 1);
        else
            opts->osd_level = v > max ? max : v;
        if (msg_osd && opts->osd_level <= 1)
            set_osd_tmsg(mpctx, OSD_MSG_OSD_STATUS, 0, osd_duration,
                         "OSD: %s", opts->osd_level ? "yes" : "no");
        else
            rm_osd_msg(mpctx, OSD_MSG_OSD_STATUS);
        break;
    }

    case MP_CMD_PRINT_TEXT: {
        mp_msg(MSGT_GLOBAL, MSGL_INFO, "%s\n", cmd->args[0].v.s);
        break;
    }

    case MP_CMD_SHOW_TEXT: {
        // if no argument supplied use default osd_duration, else <arg> ms.
        set_osd_msg(mpctx, OSD_MSG_TEXT, cmd->args[2].v.i,
                    (cmd->args[1].v.i < 0 ? osd_duration : cmd->args[1].v.i),
                    "%s", cmd->args[0].v.s);
        break;
    }

    case MP_CMD_LOADFILE: {
        char *filename = cmd->args[0].v.s;
        bool append = cmd->args[1].v.i;

        if (!append)
            playlist_clear(mpctx->playlist);

        playlist_add(mpctx->playlist, playlist_entry_new(filename));

        if (!append) {
            mpctx->playlist->current = mpctx->playlist->first;
            mpctx->playlist->current_was_replaced = false;
            mpctx->stop_play = PT_CURRENT_ENTRY;
        }
        break;
    }

    case MP_CMD_LOADLIST: {
        char *filename = cmd->args[0].v.s;
        bool append = cmd->args[1].v.i;
        struct playlist *pl = playlist_parse_file(filename);
        if (pl) {
            if (!append)
                playlist_clear(mpctx->playlist);
            playlist_transfer_entries(mpctx->playlist, pl);
            talloc_free(pl);

            if (!append) {
                mpctx->playlist->current = mpctx->playlist->first;
                mpctx->stop_play = PT_CURRENT_ENTRY;
            }
        } else {
            mp_tmsg(MSGT_CPLAYER, MSGL_ERR,
                    "\nUnable to load playlist %s.\n", filename);
        }
        break;
    }

    case MP_CMD_PLAYLIST_CLEAR: {
        // Supposed to clear the playlist, except the currently played item.
        if (mpctx->playlist->current_was_replaced)
            mpctx->playlist->current = NULL;
        while (mpctx->playlist->first) {
            struct playlist_entry *e = mpctx->playlist->first;
            if (e == mpctx->playlist->current) {
                e = e->next;
                if (!e)
                    break;
            }
            playlist_remove(mpctx->playlist, e);
        }
        break;
    }

    case MP_CMD_STOP:
        // Go back to the starting point.
        mpctx->stop_play = PT_STOP;
        break;

    case MP_CMD_SHOW_PROGRESS:
        mpctx->add_osd_seek_info |=
                (msg_osd ? OSD_SEEK_INFO_TEXT : 0) |
                (bar_osd ? OSD_SEEK_INFO_BAR : 0);
        break;

#ifdef CONFIG_RADIO
    case MP_CMD_RADIO_STEP_CHANNEL:
        if (mpctx->stream && mpctx->stream->type == STREAMTYPE_RADIO) {
            int v = cmd->args[0].v.i;
            if (v > 0)
                radio_step_channel(mpctx->stream, RADIO_CHANNEL_HIGHER);
            else
                radio_step_channel(mpctx->stream, RADIO_CHANNEL_LOWER);
            if (radio_get_channel_name(mpctx->stream)) {
                set_osd_tmsg(OSD_MSG_RADIO_CHANNEL, osdl, osd_duration,
                             "Channel: %s",
                             radio_get_channel_name(mpctx->stream));
            }
        }
        break;

    case MP_CMD_RADIO_SET_CHANNEL:
        if (mpctx->stream && mpctx->stream->type == STREAMTYPE_RADIO) {
            radio_set_channel(mpctx->stream, cmd->args[0].v.s);
            if (radio_get_channel_name(mpctx->stream)) {
                set_osd_tmsg(OSD_MSG_RADIO_CHANNEL, osdl, osd_duration,
                             "Channel: %s",
                             radio_get_channel_name(mpctx->stream));
            }
        }
        break;

    case MP_CMD_RADIO_SET_FREQ:
        if (mpctx->stream && mpctx->stream->type == STREAMTYPE_RADIO)
            radio_set_freq(mpctx->stream, cmd->args[0].v.f);
        break;

    case MP_CMD_RADIO_STEP_FREQ:
        if (mpctx->stream && mpctx->stream->type == STREAMTYPE_RADIO)
            radio_step_freq(mpctx->stream, cmd->args[0].v.f);
        break;
#endif

#ifdef CONFIG_TV
    case MP_CMD_TV_START_SCAN:
        if (get_tvh(mpctx))
            tv_start_scan(get_tvh(mpctx), 1);
        break;
    case MP_CMD_TV_SET_FREQ:
        if (get_tvh(mpctx))
            tv_set_freq(get_tvh(mpctx), cmd->args[0].v.f * 16.0);
#ifdef CONFIG_PVR
        else if (mpctx->stream && mpctx->stream->type == STREAMTYPE_PVR) {
            pvr_set_freq(mpctx->stream, ROUND(cmd->args[0].v.f));
            set_osd_msg(mpctx, OSD_MSG_TV_CHANNEL, osdl, osd_duration, "%s: %s",
                        pvr_get_current_channelname(mpctx->stream),
                        pvr_get_current_stationname(mpctx->stream));
        }
#endif /* CONFIG_PVR */
        break;

    case MP_CMD_TV_STEP_FREQ:
        if (get_tvh(mpctx))
            tv_step_freq(get_tvh(mpctx), cmd->args[0].v.f * 16.0);
#ifdef CONFIG_PVR
        else if (mpctx->stream && mpctx->stream->type == STREAMTYPE_PVR) {
            pvr_force_freq_step(mpctx->stream, ROUND(cmd->args[0].v.f));
            set_osd_msg(mpctx, OSD_MSG_TV_CHANNEL, osdl, osd_duration, "%s: f %d",
                        pvr_get_current_channelname(mpctx->stream),
                        pvr_get_current_frequency(mpctx->stream));
        }
#endif /* CONFIG_PVR */
        break;

    case MP_CMD_TV_SET_NORM:
        if (get_tvh(mpctx))
            tv_set_norm(get_tvh(mpctx), cmd->args[0].v.s);
        break;

    case MP_CMD_TV_STEP_CHANNEL:
        if (get_tvh(mpctx)) {
            int v = cmd->args[0].v.i;
            if (v > 0) {
                tv_step_channel(get_tvh(mpctx), TV_CHANNEL_HIGHER);
            } else {
                tv_step_channel(get_tvh(mpctx), TV_CHANNEL_LOWER);
            }
            if (tv_channel_list) {
                set_osd_tmsg(mpctx, OSD_MSG_TV_CHANNEL, osdl, osd_duration,
                             "Channel: %s", tv_channel_current->name);
                //vo_osd_changed(OSDTYPE_SUBTITLE);
            }
        }
#ifdef CONFIG_PVR
        else if (mpctx->stream &&
                 mpctx->stream->type == STREAMTYPE_PVR) {
            pvr_set_channel_step(mpctx->stream, cmd->args[0].v.i);
            set_osd_msg(mpctx, OSD_MSG_TV_CHANNEL, osdl, osd_duration, "%s: %s",
                        pvr_get_current_channelname(mpctx->stream),
                        pvr_get_current_stationname(mpctx->stream));
        }
#endif /* CONFIG_PVR */
#ifdef CONFIG_DVBIN
        if (mpctx->stream->type == STREAMTYPE_DVB) {
            int dir;
            int v = cmd->args[0].v.i;

            mpctx->last_dvb_step = v;
            if (v > 0)
                dir = DVB_CHANNEL_HIGHER;
            else
                dir = DVB_CHANNEL_LOWER;


            if (dvb_step_channel(mpctx->stream, dir)) {
                mpctx->stop_play = PT_NEXT_ENTRY;
                mpctx->dvbin_reopen = 1;
            }
        }
#endif /* CONFIG_DVBIN */
        break;

    case MP_CMD_TV_SET_CHANNEL:
        if (get_tvh(mpctx)) {
            tv_set_channel(get_tvh(mpctx), cmd->args[0].v.s);
            if (tv_channel_list) {
                set_osd_tmsg(mpctx, OSD_MSG_TV_CHANNEL, osdl, osd_duration,
                             "Channel: %s", tv_channel_current->name);
                //vo_osd_changed(OSDTYPE_SUBTITLE);
            }
        }
#ifdef CONFIG_PVR
        else if (mpctx->stream && mpctx->stream->type == STREAMTYPE_PVR) {
            pvr_set_channel(mpctx->stream, cmd->args[0].v.s);
            set_osd_msg(mpctx, OSD_MSG_TV_CHANNEL, osdl, osd_duration, "%s: %s",
                        pvr_get_current_channelname(mpctx->stream),
                        pvr_get_current_stationname(mpctx->stream));
        }
#endif /* CONFIG_PVR */
        break;

#ifdef CONFIG_DVBIN
    case MP_CMD_DVB_SET_CHANNEL:
        if (mpctx->stream->type == STREAMTYPE_DVB) {
            mpctx->last_dvb_step = 1;

            if (dvb_set_channel(mpctx->stream, cmd->args[1].v.i,
                                cmd->args[0].v.i)) {
                mpctx->stop_play = PT_NEXT_ENTRY;
                mpctx->dvbin_reopen = 1;
            }
        }
        break;
#endif /* CONFIG_DVBIN */

    case MP_CMD_TV_LAST_CHANNEL:
        if (get_tvh(mpctx)) {
            tv_last_channel(get_tvh(mpctx));
            if (tv_channel_list) {
                set_osd_tmsg(mpctx, OSD_MSG_TV_CHANNEL, osdl, osd_duration,
                             "Channel: %s", tv_channel_current->name);
                //vo_osd_changed(OSDTYPE_SUBTITLE);
            }
        }
#ifdef CONFIG_PVR
        else if (mpctx->stream && mpctx->stream->type == STREAMTYPE_PVR) {
            pvr_set_lastchannel(mpctx->stream);
            set_osd_msg(mpctx, OSD_MSG_TV_CHANNEL, osdl, osd_duration, "%s: %s",
                        pvr_get_current_channelname(mpctx->stream),
                        pvr_get_current_stationname(mpctx->stream));
        }
#endif /* CONFIG_PVR */
        break;

    case MP_CMD_TV_STEP_NORM:
        if (get_tvh(mpctx))
            tv_step_norm(get_tvh(mpctx));
        break;

    case MP_CMD_TV_STEP_CHANNEL_LIST:
        if (get_tvh(mpctx))
            tv_step_chanlist(get_tvh(mpctx));
        break;
#endif /* CONFIG_TV */

    case MP_CMD_SUB_ADD:
        if (sh_video) {
            mp_add_subtitles(mpctx, cmd->args[0].v.s, sh_video->fps, 0);
        }
        break;

    case MP_CMD_SUB_REMOVE: {
        struct track *sub = mp_track_by_tid(mpctx, STREAM_SUB, cmd->args[0].v.i);
        if (sub)
            mp_remove_track(mpctx, sub);
        break;
    }

    case MP_CMD_SUB_RELOAD: {
        struct track *sub = mp_track_by_tid(mpctx, STREAM_SUB, cmd->args[0].v.i);
        if (sh_video && sub && sub->is_external && sub->external_filename)
        {
            struct track *nsub = mp_add_subtitles(mpctx, sub->external_filename,
                                                  sh_video->fps, 0);
            if (nsub) {
                mp_remove_track(mpctx, sub);
                mp_switch_track(mpctx, nsub->type, nsub);
            }
        }
        break;
    }

    case MP_CMD_SCREENSHOT:
        screenshot_request(mpctx, cmd->args[0].v.i, cmd->args[1].v.i, msg_osd);
        break;

    case MP_CMD_RUN:
#ifndef __MINGW32__
        if (!fork()) {
            execl("/bin/sh", "sh", "-c", cmd->args[0].v.s, NULL);
            exit(0);
        }
#endif
        break;

    case MP_CMD_KEYDOWN_EVENTS:
        mplayer_put_key(mpctx->key_fifo, cmd->args[0].v.i);
        break;

    case MP_CMD_VO_CMDLINE:
        if (mpctx->video_out) {
            char *s = cmd->args[0].v.s;
            mp_msg(MSGT_CPLAYER, MSGL_INFO, "Setting vo cmd line to '%s'.\n",
                   s);
            if (vo_control(mpctx->video_out, VOCTRL_SET_COMMAND_LINE, s) > 0) {
                set_osd_msg(mpctx, OSD_MSG_TEXT, osdl, osd_duration, "vo='%s'", s);
            } else {
                set_osd_msg(mpctx, OSD_MSG_TEXT, osdl, osd_duration, "Failed!");
            }
        }
        break;

    case MP_CMD_AF_SWITCH:
        if (sh_audio) {
            af_uninit(mpctx->mixer.afilter);
            af_init(mpctx->mixer.afilter);
        }
        /* fallthrough */
    case MP_CMD_AF_ADD:
    case MP_CMD_AF_DEL: {
        if (!sh_audio)
            break;
        char *af_args = strdup(cmd->args[0].v.s);
        bstr af_commands = bstr0(af_args);
        struct af_instance *af;
        while (af_commands.len) {
            bstr af_command;
            bstr_split_tok(af_commands, ",", &af_command, &af_commands);
            char *af_command0 = bstrdup0(NULL, af_command);
            if (cmd->id == MP_CMD_AF_DEL) {
                af = af_get(mpctx->mixer.afilter, af_command0);
                if (af != NULL)
                    af_remove(mpctx->mixer.afilter, af);
            } else
                af_add(mpctx->mixer.afilter, af_command0);
            talloc_free(af_command0);
        }
        reinit_audio_chain(mpctx);
        free(af_args);
        break;
    }
    case MP_CMD_AF_CLR:
        if (!sh_audio)
            break;
        af_uninit(mpctx->mixer.afilter);
        af_init(mpctx->mixer.afilter);
        reinit_audio_chain(mpctx);
        break;
    case MP_CMD_AF_CMDLINE:
        if (sh_audio) {
            struct af_instance *af = af_get(sh_audio->afilter, cmd->args[0].v.s);
            if (!af) {
                mp_msg(MSGT_CPLAYER, MSGL_WARN,
                       "Filter '%s' not found in chain.\n", cmd->args[0].v.s);
                break;
            }
            af->control(af, AF_CONTROL_COMMAND_LINE, cmd->args[1].v.s);
            af_reinit(sh_audio->afilter);
        }
        break;
<<<<<<< HEAD

    case MP_CMD_LUA:
        if (mpctx->lua_ctx) {
#ifdef CONFIG_LUA
            mp_lua_run(mpctx, cmd->args[0].v.s);
#endif
        } else {
            mp_msg(MSGT_CPLAYER, MSGL_WARN, "[lua] Lua not available.\n");
        }
=======
    case MP_CMD_VF:
        change_video_filters(mpctx, cmd->args[0].v.s, cmd->args[1].v.s);
        break;
    case MP_CMD_SHOW_CHAPTERS:
        show_chapters_on_osd(mpctx);
>>>>>>> 3b54dce9
        break;

    case MP_CMD_MOUSE_CLICK:
        if (mpctx->lua_ctx) {
#ifdef CONFIG_LUA
            mp_lua_mouse_click(mpctx, cmd->key_up_follows);
#endif
        }
        break;

    case MP_CMD_MOUSE_MOVE:
        if (mpctx->lua_ctx) {
#ifdef CONFIG_LUA
            mp_lua_mouse_move(mpctx, cmd->mouse_x, cmd->mouse_y);
#endif
        }
        break;

    default:
        mp_msg(MSGT_CPLAYER, MSGL_V,
               "Received unknown cmd %s\n", cmd->name);
    }

    switch (cmd->pausing) {
    case 1:     // "pausing"
        pause_player(mpctx);
        break;
    case 3:     // "pausing_toggle"
        if (opts->pause)
            unpause_player(mpctx);
        else
            pause_player(mpctx);
        break;
    }
}<|MERGE_RESOLUTION|>--- conflicted
+++ resolved
@@ -1839,8 +1839,6 @@
     return "UNKNOWN";
 }
 
-<<<<<<< HEAD
-=======
 static void show_chapters_on_osd(MPContext *mpctx)
 {
     int count = get_chapter_count(mpctx);
@@ -1869,73 +1867,6 @@
     talloc_free(res);
 }
 
-static const char *track_type_name(enum stream_type t)
-{
-    switch (t) {
-    case STREAM_VIDEO: return "Video";
-    case STREAM_AUDIO: return "Audio";
-    case STREAM_SUB: return "Sub";
-    }
-    return NULL;
-}
-
-static void show_tracks_on_osd(MPContext *mpctx)
-{
-    struct MPOpts *opts = &mpctx->opts;
-    char *res = NULL;
-
-    for (int type = 0; type < STREAM_TYPE_COUNT; type++) {
-        for (int n = 0; n < mpctx->num_tracks; n++) {
-            struct track *track = mpctx->tracks[n];
-            if (track->type != type)
-                continue;
-
-            bool selected = mpctx->current_track[track->type] == track;
-            res = talloc_asprintf_append(res, "%s: ", track_type_name(track->type));
-            if (selected)
-                res = talloc_asprintf_append(res, "> ");
-            res = talloc_asprintf_append(res, "(%d) ", track->user_tid);
-            if (track->title)
-                res = talloc_asprintf_append(res, "'%s' ", track->title);
-            if (track->lang)
-                res = talloc_asprintf_append(res, "(%s) ", track->lang);
-            if (track->is_external)
-                res = talloc_asprintf_append(res, "(external) ");
-            if (selected)
-                res = talloc_asprintf_append(res, "<");
-            res = talloc_asprintf_append(res, "\n");
-        }
-
-        res = talloc_asprintf_append(res, "\n");
-    }
-
-    struct demuxer *demuxer = mpctx->master_demuxer;
-    if (demuxer && demuxer->num_editions > 1)
-        res = talloc_asprintf_append(res, "\nEdition: %d of %d\n",
-                                     demuxer->edition + 1,
-                                     demuxer->num_editions);
-
-    set_osd_msg(mpctx, OSD_MSG_TEXT, 1, opts->osd_duration, "%s", res);
-    talloc_free(res);
-}
-
-static void show_playlist_on_osd(MPContext *mpctx)
-{
-    struct MPOpts *opts = &mpctx->opts;
-    char *res = NULL;
-
-    for (struct playlist_entry *e = mpctx->playlist->first; e; e = e->next) {
-        if (mpctx->playlist->current == e) {
-            res = talloc_asprintf_append(res, "> %s <\n", e->filename);
-        } else {
-            res = talloc_asprintf_append(res, "%s\n", e->filename);
-        }
-    }
-
-    set_osd_msg(mpctx, OSD_MSG_TEXT, 1, opts->osd_duration, "%s", res);
-    talloc_free(res);
-}
-
 static void change_video_filters(MPContext *mpctx, const char *cmd,
                                  const char *arg)
 {
@@ -1972,7 +1903,6 @@
         queue_seek(mpctx, MPSEEK_ABSOLUTE, refresh_pts, 1);
 }
 
->>>>>>> 3b54dce9
 void run_command(MPContext *mpctx, mp_cmd_t *cmd)
 {
     struct MPOpts *opts = &mpctx->opts;
@@ -2522,7 +2452,6 @@
             af_reinit(sh_audio->afilter);
         }
         break;
-<<<<<<< HEAD
 
     case MP_CMD_LUA:
         if (mpctx->lua_ctx) {
@@ -2532,13 +2461,11 @@
         } else {
             mp_msg(MSGT_CPLAYER, MSGL_WARN, "[lua] Lua not available.\n");
         }
-=======
     case MP_CMD_VF:
         change_video_filters(mpctx, cmd->args[0].v.s, cmd->args[1].v.s);
         break;
     case MP_CMD_SHOW_CHAPTERS:
         show_chapters_on_osd(mpctx);
->>>>>>> 3b54dce9
         break;
 
     case MP_CMD_MOUSE_CLICK:
