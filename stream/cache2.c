/*
 * This file is part of MPlayer.
 *
 * MPlayer is free software; you can redistribute it and/or modify
 * it under the terms of the GNU General Public License as published by
 * the Free Software Foundation; either version 2 of the License, or
 * (at your option) any later version.
 *
 * MPlayer is distributed in the hope that it will be useful,
 * but WITHOUT ANY WARRANTY; without even the implied warranty of
 * MERCHANTABILITY or FITNESS FOR A PARTICULAR PURPOSE.  See the
 * GNU General Public License for more details.
 *
 * You should have received a copy of the GNU General Public License along
 * with MPlayer; if not, write to the Free Software Foundation, Inc.,
 * 51 Franklin Street, Fifth Floor, Boston, MA 02110-1301 USA.
 */

#include "config.h"

// Initial draft of my new cache system...
// Note it runs in 2 processes (using fork()), but doesn't requires locking!!
// TODO: seeking, data consistency checking

#define READ_USLEEP_TIME 10000
// These defines are used to reduce the cost of many succesive
// seeks (e.g. when a file has no index) by spinning quickly at first.
#define INITIAL_FILL_USLEEP_TIME 1000
#define INITIAL_FILL_USLEEP_COUNT 10
#define FILL_USLEEP_TIME 50000
#define PREFILL_SLEEP_TIME 200
#define CONTROL_SLEEP_TIME 0

#include <stdio.h>
#include <stdlib.h>
#include <string.h>
#include <signal.h>
#include <sys/types.h>
#include <unistd.h>
#include <errno.h>

#include "osdep/shmem.h"
#include "osdep/timer.h"
#if defined(__MINGW32__)
#include <windows.h>
static void ThreadProc( void *s );
#elif defined(__OS2__)
#define INCL_DOS
#include <os2.h>
static void ThreadProc( void *s );
#elif defined(PTHREAD_CACHE)
#include <pthread.h>
static void *ThreadProc(void *s);
#else
#include <sys/wait.h>
#define FORKED_CACHE 1
#endif
#ifndef FORKED_CACHE
#define FORKED_CACHE 0
#endif

#include "mp_msg.h"

#include "stream.h"
#include "cache2.h"

typedef struct {
  // constats:
  unsigned char *buffer;      // base pointer of the alllocated buffer memory
  int buffer_size; // size of the alllocated buffer memory
  int sector_size; // size of a single sector (2048/2324)
  int back_size;   // we should keep back_size amount of old bytes for backward seek
  int fill_limit;  // we should fill buffer only if space>=fill_limit
  int seek_limit;  // keep filling cache if distanse is less that seek limit
  // filler's pointers:
  int eof;
  off_t min_filepos; // buffer contain only a part of the file, from min-max pos
  off_t max_filepos;
  off_t offset;      // filepos <-> bufferpos  offset value (filepos of the buffer's first byte)
  // reader's pointers:
  off_t read_filepos;
  // commands/locking:
//  int seek_lock;   // 1 if we will seek/reset buffer, 2 if we are ready for cmd
//  int fifo_flag;  // 1 if we should use FIFO to notice cache about buffer reads.
  // callback
  stream_t* stream;
  volatile int control;
  volatile unsigned control_uint_arg;
  volatile double control_double_arg;
  volatile int control_res;
  volatile off_t control_new_pos;
  volatile double stream_time_length;
} cache_vars_t;

static int min_fill=0;

int cache_fill_status=0;

static void cache_wakeup(stream_t *s)
{
#if FORKED_CACHE
  // signal process to wake up immediately
  kill(s->cache_pid, SIGUSR1);
#endif
}

static void cache_stats(cache_vars_t *s)
{
  int newb=s->max_filepos-s->read_filepos; // new bytes in the buffer
  mp_msg(MSGT_CACHE,MSGL_INFO,"0x%06X  [0x%06X]  0x%06X   ",(int)s->min_filepos,(int)s->read_filepos,(int)s->max_filepos);
  mp_msg(MSGT_CACHE,MSGL_INFO,"%3d %%  (%3d%%)\n",100*newb/s->buffer_size,100*min_fill/s->buffer_size);
}

static int cache_read(cache_vars_t *s, unsigned char *buf, int size)
{
  int total=0;
  while(size>0){
    int pos,newb,len;

  //printf("CACHE2_READ: 0x%X <= 0x%X <= 0x%X  \n",s->min_filepos,s->read_filepos,s->max_filepos);

    if(s->read_filepos>=s->max_filepos || s->read_filepos<s->min_filepos){
	// eof?
	if(s->eof) break;
	// waiting for buffer fill...
	usec_sleep(READ_USLEEP_TIME); // 10ms
	continue; // try again...
    }

    newb=s->max_filepos-s->read_filepos; // new bytes in the buffer
    if(newb<min_fill) min_fill=newb; // statistics...

//    printf("*** newb: %d bytes ***\n",newb);

    pos=s->read_filepos - s->offset;
    if(pos<0) pos+=s->buffer_size; else
    if(pos>=s->buffer_size) pos-=s->buffer_size;

    if(newb>s->buffer_size-pos) newb=s->buffer_size-pos; // handle wrap...
    if(newb>size) newb=size;

    // check:
    if(s->read_filepos<s->min_filepos) mp_msg(MSGT_CACHE,MSGL_ERR,"Ehh. s->read_filepos<s->min_filepos !!! Report bug...\n");

    // len=write(mem,newb)
    //printf("Buffer read: %d bytes\n",newb);
    memcpy(buf,&s->buffer[pos],newb);
    buf+=newb;
    len=newb;
    // ...

    s->read_filepos+=len;
    size-=len;
    total+=len;

  }
  cache_fill_status=(s->max_filepos-s->read_filepos)/(s->buffer_size / 100);
  return total;
}

static int cache_fill(cache_vars_t *s)
{
  int back,back2,newb,space,len,pos;
  off_t read=s->read_filepos;

  if(read<s->min_filepos || read>s->max_filepos){
      // seek...
      mp_msg(MSGT_CACHE,MSGL_DBG2,"Out of boundaries... seeking to 0x%"PRIX64"  \n",(int64_t)read);
      // streaming: drop cache contents only if seeking backward or too much fwd:
      if(s->stream->type!=STREAMTYPE_STREAM ||
          read<s->min_filepos || read>=s->max_filepos+s->seek_limit)
      {
        s->offset= // FIXME!?
        s->min_filepos=s->max_filepos=read; // drop cache content :(
        if(s->stream->eof) stream_reset(s->stream);
        stream_seek(s->stream,read);
        mp_msg(MSGT_CACHE,MSGL_DBG2,"Seek done. new pos: 0x%"PRIX64"  \n",(int64_t)stream_tell(s->stream));
      }
  }

  // calc number of back-bytes:
  back=read - s->min_filepos;
  if(back<0) back=0; // strange...
  if(back>s->back_size) back=s->back_size;

  // calc number of new bytes:
  newb=s->max_filepos - read;
  if(newb<0) newb=0; // strange...

  // calc free buffer space:
  space=s->buffer_size - (newb+back);

  // calc bufferpos:
  pos=s->max_filepos - s->offset;
  if(pos>=s->buffer_size) pos-=s->buffer_size; // wrap-around

  if(space<s->fill_limit){
//    printf("Buffer is full (%d bytes free, limit: %d)\n",space,s->fill_limit);
    return 0; // no fill...
  }

//  printf("### read=0x%X  back=%d  newb=%d  space=%d  pos=%d\n",read,back,newb,space,pos);

  // reduce space if needed:
  if(space>s->buffer_size-pos) space=s->buffer_size-pos;

//  if(space>32768) space=32768; // limit one-time block size
  if(space>4*s->sector_size) space=4*s->sector_size;

//  if(s->seek_lock) return 0; // FIXME

#if 1
  // back+newb+space <= buffer_size
  back2=s->buffer_size-(space+newb); // max back size
  if(s->min_filepos<(read-back2)) s->min_filepos=read-back2;
#else
  s->min_filepos=read-back; // avoid seeking-back to temp area...
#endif

  // ....
  //printf("Buffer fill: %d bytes of %d\n",space,s->buffer_size);
  //len=stream_fill_buffer(s->stream);
  //memcpy(&s->buffer[pos],s->stream->buffer,len); // avoid this extra copy!
  // ....
  len=stream_read(s->stream,&s->buffer[pos],space);
  if(!len) s->eof=1;

  s->max_filepos+=len;
  if(pos+len>=s->buffer_size){
      // wrap...
      s->offset+=s->buffer_size;
  }

  return len;

}

static int cache_execute_control(cache_vars_t *s) {
  static unsigned last;
  int quit = s->control == -2;
  if (quit || !s->stream->control) {
    s->stream_time_length = 0;
    s->control_new_pos = 0;
    s->control_res = STREAM_UNSUPPORTED;
    s->control = -1;
    return !quit;
  }
  if (GetTimerMS() - last > 99) {
    double len;
    if (s->stream->control(s->stream, STREAM_CTRL_GET_TIME_LENGTH, &len) == STREAM_OK)
      s->stream_time_length = len;
    else
      s->stream_time_length = 0;
    last = GetTimerMS();
  }
  if (s->control == -1) return 1;
  switch (s->control) {
    case STREAM_CTRL_GET_CURRENT_TIME:
    case STREAM_CTRL_SEEK_TO_TIME:
    case STREAM_CTRL_GET_ASPECT_RATIO:
      s->control_res = s->stream->control(s->stream, s->control, &s->control_double_arg);
      break;
    case STREAM_CTRL_SEEK_TO_CHAPTER:
    case STREAM_CTRL_GET_NUM_CHAPTERS:
    case STREAM_CTRL_GET_CURRENT_CHAPTER:
    case STREAM_CTRL_GET_NUM_ANGLES:
    case STREAM_CTRL_GET_ANGLE:
    case STREAM_CTRL_SET_ANGLE:
      s->control_res = s->stream->control(s->stream, s->control, &s->control_uint_arg);
      break;
    default:
      s->control_res = STREAM_UNSUPPORTED;
      break;
  }
  s->control_new_pos = s->stream->pos;
  s->control = -1;
  return 1;
}

static void *shared_alloc(int size) {
#if FORKED_CACHE
    return shmem_alloc(size);
#else
    return malloc(size);
#endif
}

static void shared_free(void *ptr, int size) {
#if FORKED_CACHE
    shmem_free(ptr, size);
#else
    free(ptr);
#endif
}

static cache_vars_t* cache_init(int size,int sector){
  int num;
  cache_vars_t* s=shared_alloc(sizeof(cache_vars_t));
  if(s==NULL) return NULL;

  memset(s,0,sizeof(cache_vars_t));
  num=size/sector;
  if(num < 16){
     num = 16;
  }//32kb min_size
  s->buffer_size=num*sector;
  s->sector_size=sector;
  s->buffer=shared_alloc(s->buffer_size);

  if(s->buffer == NULL){
    shared_free(s, sizeof(cache_vars_t));
    return NULL;
  }

  s->fill_limit=8*sector;
  s->back_size=s->buffer_size/2;
  return s;
}

void cache_uninit(stream_t *s) {
  cache_vars_t* c = s->cache_data;
  if(s->cache_pid) {
#if !FORKED_CACHE
    cache_do_control(s, -2, NULL);
#else
    kill(s->cache_pid,SIGKILL);
    waitpid(s->cache_pid,NULL,0);
#endif
    s->cache_pid = 0;
  }
  if(!c) return;
  shared_free(c->buffer, c->buffer_size);
  c->buffer = NULL;
  c->stream = NULL;
  shared_free(s->cache_data, sizeof(cache_vars_t));
  s->cache_data = NULL;
}

static void exit_sighandler(int x){
  // close stream
  exit(0);
}

static void dummy_sighandler(int x) {
}

/**
 * Main loop of the cache process or thread.
 */
static void cache_mainloop(cache_vars_t *s) {
    int sleep_count = 0;
    do {
        if (!cache_fill(s)) {
            if (sleep_count < INITIAL_FILL_USLEEP_COUNT) {
                sleep_count++;
                usec_sleep(INITIAL_FILL_USLEEP_TIME);
            } else
                usec_sleep(FILL_USLEEP_TIME); // idle
        } else
            sleep_count = 0;
//        cache_stats(s->cache_data);
    } while (cache_execute_control(s));
}

/**
 * \return 1 on success, 0 if the function was interrupted and -1 on error
 */
int stream_enable_cache(stream_t *stream,int size,int min,int seek_limit){
  int ss = stream->sector_size ? stream->sector_size : STREAM_BUFFER_SIZE;
  int res = -1;
  cache_vars_t* s;

  if (stream->flags & STREAM_NON_CACHEABLE) {
    mp_msg(MSGT_CACHE,MSGL_STATUS,"\rThis stream is non-cacheable\n");
    return 1;
  }

  s=cache_init(size,ss);
  if(s == NULL) return -1;
  stream->cache_data=s;
  s->stream=stream; // callback
  s->seek_limit=seek_limit;


  //make sure that we won't wait from cache_fill
  //more data than it is alowed to fill
  if (s->seek_limit > s->buffer_size - s->fill_limit ){
     s->seek_limit = s->buffer_size - s->fill_limit;
  }
  if (min > s->buffer_size - s->fill_limit) {
     min = s->buffer_size - s->fill_limit;
  }

#if FORKED_CACHE
  if((stream->cache_pid=fork())){
    if ((pid_t)stream->cache_pid == -1)
      stream->cache_pid = 0;
#else
  {
    stream_t* stream2=malloc(sizeof(stream_t));
    memcpy(stream2,s->stream,sizeof(stream_t));
    s->stream=stream2;
#if defined(__MINGW32__)
    stream->cache_pid = _beginthread( ThreadProc, 0, s );
#elif defined(__OS2__)
    stream->cache_pid = _beginthread( ThreadProc, NULL, 256 * 1024, s );
#else
    {
    pthread_t tid;
    pthread_create(&tid, NULL, ThreadProc, s);
    stream->cache_pid = 1;
    }
#endif
#endif
    if (!stream->cache_pid) {
        mp_msg(MSGT_CACHE, MSGL_ERR,
               "Starting cache process/thread failed: %s.\n", strerror(errno));
        goto err_out;
    }
    // wait until cache is filled at least prefill_init %
    mp_msg(MSGT_CACHE,MSGL_V,"CACHE_PRE_INIT: %"PRId64" [%"PRId64"] %"PRId64"  pre:%d  eof:%d  \n",
	(int64_t)s->min_filepos,(int64_t)s->read_filepos,(int64_t)s->max_filepos,min,s->eof);
    while(s->read_filepos<s->min_filepos || s->max_filepos-s->read_filepos<min){
	mp_tmsg(MSGT_CACHE,MSGL_STATUS,"\rCache fill: %5.2f%% (%"PRId64" bytes)   ",
	    100.0*(float)(s->max_filepos-s->read_filepos)/(float)(s->buffer_size),
	    (int64_t)s->max_filepos-s->read_filepos
	);
	if(s->eof) break; // file is smaller than prefill size
	if(stream_check_interrupt(PREFILL_SLEEP_TIME)) {
	  res = 0;
	  goto err_out;
        }
    }
    mp_msg(MSGT_CACHE,MSGL_STATUS,"\n");
    return 1; // parent exits

err_out:
    cache_uninit(stream);
    return res;
  }

<<<<<<< HEAD
#if defined(__MINGW32__) || defined(PTHREAD_CACHE) || defined(__OS2__)
}
#ifdef PTHREAD_CACHE
static void *ThreadProc( void *s ){
#else
static void ThreadProc( void *s ){
#endif
#endif

// cache thread mainloop:
=======
#if FORKED_CACHE
#ifdef CONFIG_GUI
  use_gui = 0; // mp_msg may not use gui stuff in forked code
#endif
>>>>>>> d852b590
  signal(SIGTERM,exit_sighandler); // kill
  signal(SIGUSR1, dummy_sighandler); // wakeup
  cache_mainloop(s);
  // make sure forked code never leaves this function
  exit(0);
#endif
}

#if !FORKED_CACHE
#if defined(__MINGW32__) || defined(__OS2__)
static void ThreadProc( void *s ){
  cache_mainloop(s);
  _endthread();
}
#else
static void *ThreadProc( void *s ){
  cache_mainloop(s);
  return NULL;
}
#endif
#endif

int cache_stream_fill_buffer(stream_t *s){
  int len;
  if(s->eof){ s->buf_pos=s->buf_len=0; return 0; }
  if(!s->cache_pid) return stream_fill_buffer(s);

//  cache_stats(s->cache_data);

  if(s->pos!=((cache_vars_t*)s->cache_data)->read_filepos) mp_msg(MSGT_CACHE,MSGL_ERR,"!!! read_filepos differs!!! report this bug...\n");

  len=cache_read(s->cache_data,s->buffer, ((cache_vars_t*)s->cache_data)->sector_size);
  //printf("cache_stream_fill_buffer->read -> %d\n",len);

  if(len<=0){ s->eof=1; s->buf_pos=s->buf_len=0; return 0; }
  s->buf_pos=0;
  s->buf_len=len;
  s->pos+=len;
//  printf("[%d]",len);fflush(stdout);
  return len;

}

int cache_stream_seek_long(stream_t *stream,off_t pos){
  cache_vars_t* s;
  off_t newpos;
  if(!stream->cache_pid) return stream_seek_long(stream,pos);

  s=stream->cache_data;
//  s->seek_lock=1;

  mp_msg(MSGT_CACHE,MSGL_DBG2,"CACHE2_SEEK: 0x%"PRIX64" <= 0x%"PRIX64" (0x%"PRIX64") <= 0x%"PRIX64"  \n",s->min_filepos,pos,s->read_filepos,s->max_filepos);

  newpos=pos/s->sector_size; newpos*=s->sector_size; // align
  stream->pos=s->read_filepos=newpos;
  s->eof=0; // !!!!!!!
  cache_wakeup(stream);

  cache_stream_fill_buffer(stream);

  pos-=newpos;
  if(pos>=0 && pos<=stream->buf_len){
    stream->buf_pos=pos; // byte position in sector
    return 1;
  }

//  stream->buf_pos=stream->buf_len=0;
//  return 1;

  mp_msg(MSGT_CACHE,MSGL_V,"cache_stream_seek: WARNING! Can't seek to 0x%"PRIX64" !\n",(int64_t)(pos+newpos));
  return 0;
}

int cache_do_control(stream_t *stream, int cmd, void *arg) {
  cache_vars_t* s = stream->cache_data;
  switch (cmd) {
    case STREAM_CTRL_SEEK_TO_TIME:
      s->control_double_arg = *(double *)arg;
      s->control = cmd;
      break;
    case STREAM_CTRL_SEEK_TO_CHAPTER:
    case STREAM_CTRL_SET_ANGLE:
      s->control_uint_arg = *(unsigned *)arg;
      s->control = cmd;
      break;
// the core might call these every frame, they are too slow for this...
    case STREAM_CTRL_GET_TIME_LENGTH:
//    case STREAM_CTRL_GET_CURRENT_TIME:
      *(double *)arg = s->stream_time_length;
      return s->stream_time_length ? STREAM_OK : STREAM_UNSUPPORTED;
    case STREAM_CTRL_GET_NUM_CHAPTERS:
    case STREAM_CTRL_GET_CURRENT_CHAPTER:
    case STREAM_CTRL_GET_ASPECT_RATIO:
    case STREAM_CTRL_GET_NUM_ANGLES:
    case STREAM_CTRL_GET_ANGLE:
    case -2:
      s->control = cmd;
      break;
    default:
      return STREAM_UNSUPPORTED;
  }
  cache_wakeup(stream);
  while (s->control != -1)
    usec_sleep(CONTROL_SLEEP_TIME);
  switch (cmd) {
    case STREAM_CTRL_GET_TIME_LENGTH:
    case STREAM_CTRL_GET_CURRENT_TIME:
    case STREAM_CTRL_GET_ASPECT_RATIO:
      *(double *)arg = s->control_double_arg;
      break;
    case STREAM_CTRL_GET_NUM_CHAPTERS:
    case STREAM_CTRL_GET_CURRENT_CHAPTER:
    case STREAM_CTRL_GET_NUM_ANGLES:
    case STREAM_CTRL_GET_ANGLE:
      *(unsigned *)arg = s->control_uint_arg;
      break;
    case STREAM_CTRL_SEEK_TO_CHAPTER:
    case STREAM_CTRL_SEEK_TO_TIME:
    case STREAM_CTRL_SET_ANGLE:
      stream->pos = s->read_filepos = s->control_new_pos;
      break;
  }
  return s->control_res;
}<|MERGE_RESOLUTION|>--- conflicted
+++ resolved
@@ -439,23 +439,7 @@
     return res;
   }
 
-<<<<<<< HEAD
-#if defined(__MINGW32__) || defined(PTHREAD_CACHE) || defined(__OS2__)
-}
-#ifdef PTHREAD_CACHE
-static void *ThreadProc( void *s ){
-#else
-static void ThreadProc( void *s ){
-#endif
-#endif
-
-// cache thread mainloop:
-=======
 #if FORKED_CACHE
-#ifdef CONFIG_GUI
-  use_gui = 0; // mp_msg may not use gui stuff in forked code
-#endif
->>>>>>> d852b590
   signal(SIGTERM,exit_sighandler); // kill
   signal(SIGUSR1, dummy_sighandler); // wakeup
   cache_mainloop(s);
